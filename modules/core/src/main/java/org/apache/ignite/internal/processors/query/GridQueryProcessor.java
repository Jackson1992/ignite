/*
 * Licensed to the Apache Software Foundation (ASF) under one or more
 * contributor license agreements.  See the NOTICE file distributed with
 * this work for additional information regarding copyright ownership.
 * The ASF licenses this file to You under the Apache License, Version 2.0
 * (the "License"); you may not use this file except in compliance with
 * the License.  You may obtain a copy of the License at
 *
 *      http://www.apache.org/licenses/LICENSE-2.0
 *
 * Unless required by applicable law or agreed to in writing, software
 * distributed under the License is distributed on an "AS IS" BASIS,
 * WITHOUT WARRANTIES OR CONDITIONS OF ANY KIND, either express or implied.
 * See the License for the specific language governing permissions and
 * limitations under the License.
 */

package org.apache.ignite.internal.processors.query;

import org.apache.ignite.*;
import org.apache.ignite.cache.*;
import org.apache.ignite.cache.query.*;
import org.apache.ignite.cache.query.annotations.*;
import org.apache.ignite.configuration.*;
import org.apache.ignite.events.*;
import org.apache.ignite.internal.*;
import org.apache.ignite.internal.processors.*;
import org.apache.ignite.internal.processors.cache.*;
import org.apache.ignite.internal.processors.cache.query.*;
import org.apache.ignite.internal.util.*;
import org.apache.ignite.internal.util.future.*;
import org.apache.ignite.internal.util.lang.*;
import org.apache.ignite.internal.util.tostring.*;
import org.apache.ignite.internal.util.typedef.*;
import org.apache.ignite.internal.util.typedef.internal.*;
import org.apache.ignite.internal.util.worker.*;
import org.apache.ignite.lang.*;
import org.apache.ignite.spi.*;
import org.apache.ignite.spi.indexing.*;
import org.jetbrains.annotations.*;

import javax.cache.*;
import java.lang.reflect.*;
import java.util.*;
import java.util.concurrent.*;

<<<<<<< HEAD
import static org.apache.ignite.events.EventType.*;
=======
import static org.apache.ignite.events.EventType.EVT_CACHE_QUERY_EXECUTED;
>>>>>>> b4cb17ca
import static org.apache.ignite.internal.IgniteComponentType.*;
import static org.apache.ignite.internal.processors.query.GridQueryIndexType.*;

/**
 * Indexing processor.
 */
public class GridQueryProcessor extends GridProcessorAdapter {
    /** For tests. */
    public static Class<? extends GridQueryIndexing> idxCls;

    /** */
    private final GridSpinBusyLock busyLock = new GridSpinBusyLock();

    /** Type descriptors. */
    private final Map<TypeId, TypeDescriptor> types = new HashMap<>();

    /** Type descriptors. */
    private final Map<TypeName, TypeDescriptor> typesByName = new HashMap<>();

    /** */
    private ExecutorService execSvc;

    /** */
    private final GridQueryIndexing idx;

    /** Portable ID to name mapping. */
    private final Map<Integer, String> portableIds = new HashMap<>();

    /** Type resolvers per space name. */
<<<<<<< HEAD
    private final Map<String,QueryTypeResolver> typeResolvers = new HashMap<>();
=======
    private Map<String,QueryTypeResolver> typeResolvers = new HashMap<>();
>>>>>>> b4cb17ca

    /**
     * @param ctx Kernal context.
     */
    public GridQueryProcessor(GridKernalContext ctx) throws IgniteCheckedException {
        super(ctx);

        if (idxCls != null) {
            idx = U.newInstance(idxCls);

            idxCls = null;
        }
        else
            idx = INDEXING.inClassPath() ? U.<GridQueryIndexing>newInstance(INDEXING.className()) : null;
    }

    /** {@inheritDoc} */
    @Override public void start() throws IgniteCheckedException {
        super.start();

        if (idx != null) {
            ctx.resource().injectGeneric(idx);

            idx.start(ctx);

            for (CacheConfiguration<?, ?> ccfg : ctx.config().getCacheConfiguration()){
                CacheQueryConfiguration qryCfg = ccfg.getQueryConfiguration();

                if (qryCfg != null && qryCfg.getTypeResolver() != null)
                    typeResolvers.put(ccfg.getName(), qryCfg.getTypeResolver());

                Map<TypeName,CacheTypeMetadata> declaredTypes = new HashMap<>();

                if (!F.isEmpty(ccfg.getTypeMetadata())) {
                    for (CacheTypeMetadata meta : ccfg.getTypeMetadata()) {
                        declaredTypes.put(new TypeName(ccfg.getName(), meta.getValueType()), meta);

                        int valTypeId = ctx.portable().typeId(meta.getValueType());

                        portableIds.put(valTypeId, meta.getValueType());

                        TypeDescriptor desc = processPortableMeta(meta);

                        desc.registered(idx.registerType(ccfg.getName(), desc));

                        typesByName.put(new TypeName(ccfg.getName(), desc.name()), desc);
                        types.put(new TypeId(ccfg.getName(), valTypeId), desc);
                    }
                }

                if (qryCfg != null && !F.isEmpty(qryCfg.getAnnotatedEntryTypes())) {
                    for (IgniteBiTuple<Class<?>,Class<?>> types : qryCfg.getAnnotatedEntryTypes()) {
                        TypeDescriptor desc = processKeyAndValue(ccfg.getName(), types.getKey(), types.getValue(),
                            declaredTypes);

                        desc.registered(idx.registerType(ccfg.getName(), desc));

                        typesByName.put(new TypeName(ccfg.getName(), desc.name()), desc);
                    }
                }
            }

            execSvc = ctx.getExecutorService();
        }
    }

    /**
     * @param space Space.
     * @param keyCls Key class.
     * @param valCls Value class.
     * @param declaredTypes Knows types.
     * @return Type descriptor.
     * @throws IgniteCheckedException If failed.
     */
    private TypeDescriptor processKeyAndValue(String space, Class<?> keyCls, Class<?> valCls,
        Map<TypeName,CacheTypeMetadata> declaredTypes)
        throws IgniteCheckedException {
        TypeDescriptor d = new TypeDescriptor();

        d.keyClass(keyCls);
        d.valueClass(valCls);

        CacheTypeMetadata keyMeta = declaredTypes.get(new TypeName(space, keyCls.getName()));

        if (keyMeta == null)
            processAnnotationsInClass(true, d.keyCls, d, null);
        else
            processClassMeta(true, d.keyCls, keyMeta, d);

        String valTypeName = typeName(valCls);

        d.name(valTypeName);

        CacheTypeMetadata typeMeta = declaredTypes.get(new TypeName(space, valCls.getName()));

        if (typeMeta == null)
            processAnnotationsInClass(false, d.valCls, d, null);
        else
            processClassMeta(false, d.valCls, typeMeta, d);

        return d;
    }

    /** {@inheritDoc} */
    @Override public void onKernalStop(boolean cancel) {
        super.onKernalStop(cancel);

        busyLock.block();
    }

    /** {@inheritDoc} */
    @Override public void stop(boolean cancel) throws IgniteCheckedException {
        super.stop(cancel);

        if (idx != null)
            idx.stop();
    }

    /**
     * Returns number of objects of given type for given space of spi.
     *
     * @param space Space.
     * @param valType Value type.
     * @return Objects number or -1 if this type is unknown for given SPI and space.
     * @throws IgniteCheckedException If failed.
     */
    public long size(@Nullable String space, Class<?> valType) throws IgniteCheckedException {
        checkEnabled();

        if (!busyLock.enterBusy())
            throw new IllegalStateException("Failed to get space size (grid is stopping).");

        try {
            TypeDescriptor desc = types.get(new TypeId(space, valType));

            if (desc == null || !desc.registered())
                return -1;

            return idx.size(space, desc, null);
        }
        finally {
            busyLock.leaveBusy();
        }
    }

    /**
     * Rebuilds all search indexes of given value type for given space of spi.
     *
     * @param space Space.
     * @param valTypeName Value type name.
     * @return Future that will be completed when rebuilding of all indexes is finished.
     */
    public IgniteInternalFuture<?> rebuildIndexes(@Nullable final String space, String valTypeName) {
        if (!busyLock.enterBusy())
            throw new IllegalStateException("Failed to rebuild indexes (grid is stopping).");

        try {
            return rebuildIndexes(space, typesByName.get(new TypeName(space, valTypeName)));
        }
        finally {
            busyLock.leaveBusy();
        }
    }

    /**
     * @param space Space.
     * @param desc Type descriptor.
     * @return Future that will be completed when rebuilding of all indexes is finished.
     */
    private IgniteInternalFuture<?> rebuildIndexes(@Nullable final String space, @Nullable final TypeDescriptor desc) {
        if (idx == null)
            return new GridFinishedFuture<>(ctx, new IgniteCheckedException("Indexing is disabled."));

        if (desc == null || !desc.registered())
            return new GridFinishedFuture<Void>(ctx);

        final GridWorkerFuture<?> fut = new GridWorkerFuture<Void>();

        GridWorker w = new GridWorker(ctx.gridName(), "index-rebuild-worker", log) {
            @Override protected void body() {
                try {
                    idx.rebuildIndexes(space, desc);

                    fut.onDone();
                }
                catch (Exception e) {
                    fut.onDone(e);
                }
                catch (Throwable e) {
                    log.error("Failed to rebuild indexes for type: " + desc.name(), e);

                    fut.onDone(e);
                }
            }
        };

        fut.setWorker(w);

        execSvc.execute(w);

        return fut;
    }

    /**
     * Rebuilds all search indexes for given spi.
     *
     * @return Future that will be completed when rebuilding of all indexes is finished.
     */
    @SuppressWarnings("unchecked")
    public IgniteInternalFuture<?> rebuildAllIndexes() {
        if (!busyLock.enterBusy())
            throw new IllegalStateException("Failed to get space size (grid is stopping).");

        try {
            GridCompoundFuture<?, ?> fut = new GridCompoundFuture<Object, Object>(ctx);

            for (Map.Entry<TypeId, TypeDescriptor> e : types.entrySet())
                fut.add((IgniteInternalFuture)rebuildIndexes(e.getKey().space, e.getValue()));

            fut.markInitialized();

            return fut;
        }
        finally {
            busyLock.leaveBusy();
        }
    }

    /**
     * Writes key-value pair to index.
     *
     * @param space Space.
     * @param key Key.
     * @param keyBytes Byte array with key data.
     * @param val Value.
     * @param valBytes Byte array with value data.
     * @param ver Cache entry version.
     * @param expirationTime Expiration time or 0 if never expires.
     * @throws IgniteCheckedException In case of error.
     */
    @SuppressWarnings("unchecked")
    public <K, V> void store(final String space, final K key, @Nullable byte[] keyBytes, final V val,
        @Nullable byte[] valBytes, byte[] ver, long expirationTime) throws IgniteCheckedException {
        assert key != null;
        assert val != null;

        ctx.indexing().store(space, key, val, expirationTime);

        if (idx == null)
            return;

        if (!busyLock.enterBusy())
            throw new IllegalStateException("Failed to write to index (grid is stopping).");

        try {
            if (log.isDebugEnabled())
                log.debug("Storing key to cache query index [key=" + key + ", value=" + val + "]");

            final Class<?> valCls = val.getClass();

            TypeId id = null;

            QueryTypeResolver rslvr = typeResolvers.get(space);

            if (rslvr != null) {
                String typeName = rslvr.resolveTypeName(key, val);

                if (typeName != null)
                    id = new TypeId(space, ctx.portable().typeId(typeName));
            }

            if (id == null) {
                if (ctx.portable().isPortableObject(val)) {
                    int typeId = ctx.portable().typeId(val);

                    String typeName = portableName(typeId);

                    if (typeName == null)
                        return;

                    id = new TypeId(space, typeId);
                }
                else
                    id = new TypeId(space, valCls);
            }

            TypeDescriptor desc = types.get(id);

            if (desc == null || !desc.registered())
                return;

            if (!desc.valueClass().equals(valCls))
                throw new IgniteCheckedException("Failed to update index due to class name conflict" +
                    "(multiple classes with same simple name are stored in the same cache) " +
                    "[expCls=" + desc.valueClass().getName() + ", actualCls=" + valCls.getName() + ']');

            idx.store(space, desc, key, val, ver, expirationTime);
        }
        finally {
            busyLock.leaveBusy();
        }
    }

    /**
     * @throws IgniteCheckedException If failed.
     */
    private void checkEnabled() throws IgniteCheckedException {
        if (idx == null)
            throw new IgniteCheckedException("Indexing is disabled.");
    }

    /**
     * @param space Space.
     * @param clause Clause.
     * @param params Parameters collection.
     * @param resType Result type.
     * @param filters Filters.
     * @return Key/value rows.
     * @throws IgniteCheckedException If failed.
     */
    @SuppressWarnings("unchecked")
    public <K, V> GridCloseableIterator<IgniteBiTuple<K, V>> query(String space, String clause,
        Collection<Object> params, String resType, IndexingQueryFilter filters)
        throws IgniteCheckedException {
        checkEnabled();

        if (!busyLock.enterBusy())
            throw new IllegalStateException("Failed to execute query (grid is stopping).");

        try {
            TypeDescriptor type = typesByName.get(new TypeName(space, resType));

            if (type == null || !type.registered())
                return new GridEmptyCloseableIterator<>();

            return idx.query(space, clause, params, type, filters);
        }
        finally {
            busyLock.leaveBusy();
        }
    }

    /**
     * @param space Space name.
     * @param qry Query.
     * @return Cursor.
     */
    public QueryCursor<List<?>> queryTwoStep(String space, GridCacheTwoStepQuery qry) {
        if (!busyLock.enterBusy())
            throw new IllegalStateException("Failed to execute query (grid is stopping).");

        try {
            return idx.queryTwoStep(space, qry);
        }
        finally {
            busyLock.leaveBusy();
        }
    }

    /**
     * @param space Space.
     * @param sqlQry Query.
     * @param params Parameters.
     * @return Cursor.
     */
    public QueryCursor<List<?>> queryTwoStep(String space, String sqlQry, Object[] params) {
        if (!busyLock.enterBusy())
            throw new IllegalStateException("Failed to execute query (grid is stopping).");

        try {
            return idx.queryTwoStep(space, sqlQry, params);
        }
        finally {
            busyLock.leaveBusy();
        }
    }

    /**
     * @param space Space.
     * @param type Type.
     * @param sqlQry Query.
     * @param params Parameters.
     * @return Cursor.
     */
<<<<<<< HEAD
    public <K,V> QueryCursor<Cache.Entry<K,V>> queryTwoStep(String space, String type, String sqlQry, Object[] params) {
        if (!busyLock.enterBusy())
            throw new IllegalStateException("Failed to execute query (grid is stopping).");

        try {
            return idx.queryTwoStep(space, type, sqlQry, params);
        }
        finally {
            busyLock.leaveBusy();
        }
    }

    /**
     * @param space Space.
     * @param type Type.
     * @param sqlQry Query.
     * @param params Parameters.
     * @return Cursor.
     */
=======
>>>>>>> b4cb17ca
    public <K,V> Iterator<Cache.Entry<K,V>> queryLocal(String space, String type, String sqlQry, Object[] params) {
        if (!busyLock.enterBusy())
            throw new IllegalStateException("Failed to execute query (grid is stopping).");

        try {
            TypeDescriptor typeDesc = typesByName.get(new TypeName(space, type));

            if (typeDesc == null || !typeDesc.registered())
                return new GridEmptyCloseableIterator<>();

            final GridCloseableIterator<IgniteBiTuple<K,V>> i = idx.query(space, sqlQry, F.asList(params), typeDesc,
                idx.backupFilter());

            if (ctx.event().isRecordable(EVT_CACHE_QUERY_EXECUTED)) {
                ctx.event().record(new CacheQueryExecutedEvent<>(
                    ctx.discovery().localNode(),
                    "SQL query executed.",
                    EVT_CACHE_QUERY_EXECUTED,
                    CacheQueryType.SQL,
                    null,
                    null,
                    sqlQry,
                    null,
                    null,
                    params,
                    null,
                    null));
            }

            return new ClIter<Cache.Entry<K,V>>() {
                @Override public void close() throws Exception {
                    i.close();
                }

                @Override public boolean hasNext() {
                    return i.hasNext();
                }

                @Override public Cache.Entry<K,V> next() {
                    IgniteBiTuple<K,V> t = i.next();

                    return new CacheEntryImpl<>(t.getKey(), t.getValue());
                }

                @Override public void remove() {
                    throw new UnsupportedOperationException();
                }
            };
        }
        catch (IgniteCheckedException e) {
            throw new IgniteException(e);
        }
        finally {
            busyLock.leaveBusy();
        }
    }

    /**
     * Closeable iterator.
     */
    private static interface ClIter<X> extends AutoCloseable, Iterator<X> {
        // No-op.
    }

    /**
     * @param space Space.
     * @param sql SQL Query.
     * @param args Arguments.
     * @return Iterator.
     */
    public Iterator<List<?>> queryLocalFields(String space, String sql, Object[] args) {
        if (!busyLock.enterBusy())
            throw new IllegalStateException("Failed to execute query (grid is stopping).");

        try {
            IgniteSpiCloseableIterator<List<?>> iterator =
                idx.queryFields(space, sql, F.asList(args), idx.backupFilter()).iterator();

            if (ctx.event().isRecordable(EVT_CACHE_QUERY_EXECUTED)) {
                ctx.event().record(new CacheQueryExecutedEvent<>(
<<<<<<< HEAD
                        ctx.discovery().localNode(),
                        "SQL query executed.",
                        EVT_CACHE_QUERY_EXECUTED,
                        CacheQueryType.SQL,
                        null,
                        null,
                        sql,
                        null,
                        null,
                        args,
                        null,
                        null));
=======
                    ctx.discovery().localNode(),
                    "SQL query executed.",
                    EVT_CACHE_QUERY_EXECUTED,
                    CacheQueryType.SQL,
                    null,
                    null,
                    sql,
                    null,
                    null,
                    args,
                    null,
                    null));
>>>>>>> b4cb17ca
            }

            return iterator;
        }
        catch (IgniteCheckedException e) {
            throw new IgniteException(e);
        }
        finally {
            busyLock.leaveBusy();
        }
    }

    /**
     * @param space Space.
     * @param key Key.
     * @throws IgniteCheckedException Thrown in case of any errors.
     */
    @SuppressWarnings("unchecked")
    public void remove(String space, Object key) throws IgniteCheckedException {
        assert key != null;

        ctx.indexing().remove(space, key);

        if (idx == null)
            return;

        if (!busyLock.enterBusy())
            throw new IllegalStateException("Failed to remove from index (grid is stopping).");

        try {
            idx.remove(space, key);
        }
        finally {
            busyLock.leaveBusy();
        }
    }

    /**
     * Gets type name by class.
     *
     * @param cls Class.
     * @return Type name.
     */
    public static String typeName(Class<?> cls) {
        String typeName = cls.getSimpleName();

        // To protect from failure on anonymous classes.
        if (F.isEmpty(typeName)) {
            String pkg = cls.getPackage().getName();

            typeName = cls.getName().substring(pkg.length() + (pkg.isEmpty() ? 0 : 1));
        }

        if (cls.isArray()) {
            assert typeName.endsWith("[]");

            typeName = typeName.substring(0, typeName.length() - 2) + "_array";
        }

        return typeName;
    }

    /**
     * Gets portable type name by portable ID.
     *
     * @param typeId Type ID.
     * @return Name.
     */
    private String portableName(int typeId) {
<<<<<<< HEAD
=======
        Map<Integer, String> portableIds = this.portableIds;

        if (portableIds == null) {
            portableIds = new HashMap<>();

            for (CacheConfiguration<?, ?> ccfg : ctx.config().getCacheConfiguration()){
                CacheQueryConfiguration qryCfg = ccfg.getQueryConfiguration();

                if (qryCfg != null && ccfg.getTypeMetadata() != null) {
                    for (CacheTypeMetadata meta : ccfg.getTypeMetadata())
                        portableIds.put(ctx.portable().typeId(meta.getValueType()), meta.getValueType());
                }
            }

            this.portableIds = portableIds;
        }

>>>>>>> b4cb17ca
        return portableIds.get(typeId);
    }

    /**
<<<<<<< HEAD
=======
     * @param space Space name.
     * @param typeId Type ID.
     * @return Type meta data if it was declared in configuration.
     */
    @Nullable private CacheTypeMetadata declaredType(String space, int typeId) {
        Map<TypeId, CacheTypeMetadata> declaredTypesById = this.declaredTypesById;

        if (declaredTypesById == null) {
            declaredTypesById = new HashMap<>();

            for (CacheConfiguration<?, ?> ccfg : ctx.config().getCacheConfiguration()){
                CacheQueryConfiguration qryCfg = ccfg.getQueryConfiguration();

                if (qryCfg != null && ccfg.getTypeMetadata() != null) {
                    for (CacheTypeMetadata meta : ccfg.getTypeMetadata())
                        declaredTypesById.put(new TypeId(ccfg.getName(), ctx.portable().typeId(meta.getValueType())), meta);
                }
            }

            this.declaredTypesById = declaredTypesById;
        }

        return declaredTypesById.get(new TypeId(space, typeId));
    }

    /**
     * @param space Space name.
     * @param typeName Type name.
     * @return Type meta data if it was declared in configuration.
     */
    @Nullable private CacheTypeMetadata declaredType(String space, String typeName) {
        return declaredTypesByName.get(new TypeName(space, typeName));
    }

    /**
>>>>>>> b4cb17ca
     * @param space Space.
     * @param clause Clause.
     * @param resType Result type.
     * @param filters Key and value filters.
     * @param <K> Key type.
     * @param <V> Value type.
     * @return Key/value rows.
     * @throws IgniteCheckedException If failed.
     */
    @SuppressWarnings("unchecked")
    public <K, V> GridCloseableIterator<IgniteBiTuple<K, V>> queryText(String space, String clause, String resType,
        IndexingQueryFilter filters) throws IgniteCheckedException {
        checkEnabled();

        if (!busyLock.enterBusy())
            throw new IllegalStateException("Failed to execute query (grid is stopping).");

        try {
            TypeDescriptor type = typesByName.get(new TypeName(space, resType));

            if (type == null || !type.registered())
                return new GridEmptyCloseableIterator<>();

            return idx.queryText(space, clause, type, filters);
        }
        finally {
            busyLock.leaveBusy();
        }
    }

    /**
     * @param space Space name.
     * @param clause Clause.
     * @param params Parameters collection.
     * @param filters Key and value filters.
     * @return Field rows.
     * @throws IgniteCheckedException If failed.
     */
    public <K, V> GridQueryFieldsResult queryFields(@Nullable String space, String clause, Collection<Object> params,
        IndexingQueryFilter filters) throws IgniteCheckedException {
        checkEnabled();

        if (!busyLock.enterBusy())
            throw new IllegalStateException("Failed to execute query (grid is stopping).");

        try {
            return idx.queryFields(space, clause, params, filters);
        }
        finally {
            busyLock.leaveBusy();
        }
    }

    /**
     * Will be called when entry for key will be swapped.
     *
     * @param spaceName Space name.
     * @param key key.
     * @throws IgniteCheckedException If failed.
     */
    public void onSwap(String spaceName, Object key) throws IgniteCheckedException {
        ctx.indexing().onSwap(spaceName, key);

        if (idx == null)
            return;

        if (!busyLock.enterBusy())
            throw new IllegalStateException("Failed to process swap event (grid is stopping).");

        try {
            idx.onSwap(spaceName, key);
        }
        finally {
            busyLock.leaveBusy();
        }
    }

    /**
     * Will be called when entry for key will be unswapped.
     *
     * @param spaceName Space name.
     * @param key Key.
     * @param val Value.
     * @param valBytes Value bytes.
     * @throws IgniteCheckedException If failed.
     */
    public void onUnswap(String spaceName, Object key, Object val, byte[] valBytes)
        throws IgniteCheckedException {
        ctx.indexing().onUnswap(spaceName, key, val);

        if (idx == null)
            return;

        if (!busyLock.enterBusy())
            throw new IllegalStateException("Failed to process swap event (grid is stopping).");

        try {
            idx.onUnswap(spaceName, key, val, valBytes);
        }
        finally {
            busyLock.leaveBusy();
        }
    }

    /**
     * Removes index tables for all classes belonging to given class loader.
     *
     * @param space Space name.
     * @param ldr Class loader to undeploy.
     * @throws IgniteCheckedException If undeploy failed.
     */
    public void onUndeploy(@Nullable String space, ClassLoader ldr) throws IgniteCheckedException {
        if (idx == null)
            return;

        if (!busyLock.enterBusy())
            throw new IllegalStateException("Failed to process undeploy event (grid is stopping).");

        try {
            Iterator<Map.Entry<TypeId, TypeDescriptor>> it = types.entrySet().iterator();

            while (it.hasNext()) {
                Map.Entry<TypeId, TypeDescriptor> e = it.next();

                if (!F.eq(e.getKey().space, space))
                    continue;

                TypeDescriptor desc = e.getValue();

                if (ldr.equals(U.detectClassLoader(desc.valCls)) || ldr.equals(U.detectClassLoader(desc.keyCls))) {
                    idx.unregisterType(e.getKey().space, desc);

                    it.remove();
                }
            }
        }
        finally {
            busyLock.leaveBusy();
        }
    }

    /**
     * Process annotations for class.
     *
     * @param key If given class relates to key.
     * @param cls Class.
     * @param type Type descriptor.
     * @param parent Parent in case of embeddable.
     * @throws IgniteCheckedException In case of error.
     */
    static void processAnnotationsInClass(boolean key, Class<?> cls, TypeDescriptor type,
        @Nullable ClassProperty parent) throws IgniteCheckedException {
        if (U.isJdk(cls))
            return;

        if (parent != null && parent.knowsClass(cls))
            throw new IgniteCheckedException("Recursive reference found in type: " + cls.getName());

        if (parent == null) { // Check class annotation at top level only.
            QueryTextField txtAnnCls = cls.getAnnotation(QueryTextField.class);

            if (txtAnnCls != null)
                type.valueTextIndex(true);

            QueryGroupIndex grpIdx = cls.getAnnotation(QueryGroupIndex.class);

            if (grpIdx != null)
                type.addIndex(grpIdx.name(), SORTED);

            QueryGroupIndex.List grpIdxList = cls.getAnnotation(QueryGroupIndex.List.class);

            if (grpIdxList != null && !F.isEmpty(grpIdxList.value())) {
                for (QueryGroupIndex idx : grpIdxList.value())
                    type.addIndex(idx.name(), SORTED);
            }
        }

        for (Class<?> c = cls; c != null && !c.equals(Object.class); c = c.getSuperclass()) {
            for (Field field : c.getDeclaredFields()) {
                QuerySqlField sqlAnn = field.getAnnotation(QuerySqlField.class);
                QueryTextField txtAnn = field.getAnnotation(QueryTextField.class);

                if (sqlAnn != null || txtAnn != null) {
                    ClassProperty prop = new ClassProperty(field, key);

                    prop.parent(parent);

                    processAnnotation(key, sqlAnn, txtAnn, field.getType(), prop, type);

                    type.addProperty(prop, true);
                }
            }

            for (Method mtd : c.getDeclaredMethods()) {
                QuerySqlField sqlAnn = mtd.getAnnotation(QuerySqlField.class);
                QueryTextField txtAnn = mtd.getAnnotation(QueryTextField.class);

                if (sqlAnn != null || txtAnn != null) {
                    if (mtd.getParameterTypes().length != 0)
                        throw new IgniteCheckedException("Getter with QuerySqlField " +
                            "annotation cannot have parameters: " + mtd);

                    ClassProperty prop = new ClassProperty(mtd, key);

                    prop.parent(parent);

                    processAnnotation(key, sqlAnn, txtAnn, mtd.getReturnType(), prop, type);

                    type.addProperty(prop, true);
                }
            }
        }
    }

    /**
     * Processes annotation at field or method.
     *
     * @param key If given class relates to key.
     * @param sqlAnn SQL annotation, can be {@code null}.
     * @param txtAnn H2 text annotation, can be {@code null}.
     * @param cls Class of field or return type for method.
     * @param prop Current property.
     * @param desc Class description.
     * @throws IgniteCheckedException In case of error.
     */
    static void processAnnotation(boolean key, QuerySqlField sqlAnn, QueryTextField txtAnn,
        Class<?> cls, ClassProperty prop, TypeDescriptor desc) throws IgniteCheckedException {
        if (sqlAnn != null) {
            processAnnotationsInClass(key, cls, desc, prop);

            if (!sqlAnn.name().isEmpty())
                prop.name(sqlAnn.name());

            if (sqlAnn.index()) {
                String idxName = prop.name() + "_idx";

                desc.addIndex(idxName, isGeometryClass(prop.type()) ? GEO_SPATIAL : SORTED);

                desc.addFieldToIndex(idxName, prop.name(), 0, sqlAnn.descending());
            }

            if (!F.isEmpty(sqlAnn.groups())) {
                for (String group : sqlAnn.groups())
                    desc.addFieldToIndex(group, prop.name(), 0, false);
            }

            if (!F.isEmpty(sqlAnn.orderedGroups())) {
                for (QuerySqlField.Group idx : sqlAnn.orderedGroups())
                    desc.addFieldToIndex(idx.name(), prop.name(), idx.order(), idx.descending());
            }
        }

        if (txtAnn != null)
            desc.addFieldToTextIndex(prop.name());
    }

    /**
     * Processes declarative metadata for class.
     *
     * @param key Key or value flag.
     * @param cls Class to process.
     * @param meta Type metadata.
     * @param d Type descriptor.
     * @throws IgniteCheckedException If failed.
     */
    static void processClassMeta(boolean key, Class<?> cls, CacheTypeMetadata meta, TypeDescriptor d)
        throws IgniteCheckedException {
        for (Map.Entry<String, Class<?>> entry : meta.getAscendingFields().entrySet()) {
            ClassProperty prop = buildClassProperty(key, cls, entry.getKey(), entry.getValue());

            d.addProperty(prop, false);

            String idxName = prop.name() + "_idx";

            d.addIndex(idxName, isGeometryClass(prop.type()) ? GEO_SPATIAL : SORTED);

            d.addFieldToIndex(idxName, prop.name(), 0, false);
        }

        for (Map.Entry<String, Class<?>> entry : meta.getDescendingFields().entrySet()) {
            ClassProperty prop = buildClassProperty(key, cls, entry.getKey(), entry.getValue());

            d.addProperty(prop, false);

            String idxName = prop.name() + "_idx";

            d.addIndex(idxName, isGeometryClass(prop.type()) ? GEO_SPATIAL : SORTED);

            d.addFieldToIndex(idxName, prop.name(), 0, true);
        }

        for (String txtIdx : meta.getTextFields()) {
            ClassProperty prop = buildClassProperty(key, cls, txtIdx, String.class);

            d.addProperty(prop, false);

            d.addFieldToTextIndex(prop.name());
        }

        Map<String, LinkedHashMap<String, IgniteBiTuple<Class<?>, Boolean>>> grps = meta.getGroups();

        if (grps != null) {
            for (Map.Entry<String, LinkedHashMap<String, IgniteBiTuple<Class<?>, Boolean>>> entry : grps.entrySet()) {
                String idxName = entry.getKey();

                LinkedHashMap<String, IgniteBiTuple<Class<?>, Boolean>> idxFields = entry.getValue();

                int order = 0;

                for (Map.Entry<String, IgniteBiTuple<Class<?>, Boolean>> idxField : idxFields.entrySet()) {
                    ClassProperty prop = buildClassProperty(key, cls, idxField.getKey(), idxField.getValue().get1());

                    d.addProperty(prop, false);

                    Boolean descending = idxField.getValue().get2();

                    d.addFieldToIndex(idxName, prop.name(), order, descending != null && descending);

                    order++;
                }
            }
        }

        for (Map.Entry<String, Class<?>> entry : meta.getQueryFields().entrySet()) {
            ClassProperty prop = buildClassProperty(key, cls, entry.getKey(), entry.getValue());

            d.addProperty(prop, false);
        }
    }

    /**
     * Processes declarative metadata for portable object.
     *
     * @param meta Declared metadata.
     * @return Type descriptor.
     * @throws IgniteCheckedException If failed.
     */
    private TypeDescriptor processPortableMeta(CacheTypeMetadata meta)
        throws IgniteCheckedException {
        TypeDescriptor d = new TypeDescriptor();

        for (Map.Entry<String, Class<?>> entry : meta.getAscendingFields().entrySet()) {
            PortableProperty prop = buildPortableProperty(entry.getKey(), entry.getValue());

            d.addProperty(prop, false);

            String idxName = prop.name() + "_idx";

            d.addIndex(idxName, isGeometryClass(prop.type()) ? GEO_SPATIAL : SORTED);

            d.addFieldToIndex(idxName, prop.name(), 0, false);
        }

        for (Map.Entry<String, Class<?>> entry : meta.getDescendingFields().entrySet()) {
            PortableProperty prop = buildPortableProperty(entry.getKey(), entry.getValue());

            d.addProperty(prop, false);

            String idxName = prop.name() + "_idx";

            d.addIndex(idxName, isGeometryClass(prop.type()) ? GEO_SPATIAL : SORTED);

            d.addFieldToIndex(idxName, prop.name(), 0, true);
        }

        for (String txtIdx : meta.getTextFields()) {
            PortableProperty prop = buildPortableProperty(txtIdx, String.class);

            d.addProperty(prop, false);

            d.addFieldToTextIndex(prop.name());
        }

        Map<String, LinkedHashMap<String, IgniteBiTuple<Class<?>, Boolean>>> grps = meta.getGroups();

        if (grps != null) {
            for (Map.Entry<String, LinkedHashMap<String, IgniteBiTuple<Class<?>, Boolean>>> entry : grps.entrySet()) {
                String idxName = entry.getKey();

                LinkedHashMap<String, IgniteBiTuple<Class<?>, Boolean>> idxFields = entry.getValue();

                int order = 0;

                for (Map.Entry<String, IgniteBiTuple<Class<?>, Boolean>> idxField : idxFields.entrySet()) {
                    PortableProperty prop = buildPortableProperty(idxField.getKey(), idxField.getValue().get1());

                    d.addProperty(prop, false);

                    Boolean descending = idxField.getValue().get2();

                    d.addFieldToIndex(idxName, prop.name(), order, descending != null && descending);

                    order++;
                }
            }
        }

        for (Map.Entry<String, Class<?>> entry : meta.getQueryFields().entrySet()) {
            PortableProperty prop = buildPortableProperty(entry.getKey(), entry.getValue());

            if (!d.props.containsKey(prop.name()))
                d.addProperty(prop, false);
        }

        return d;
    }

    /**
     * Builds portable object property.
     *
     * @param pathStr String representing path to the property. May contains dots '.' to identify
     *      nested fields.
     * @param resType Result type.
     * @return Portable property.
     */
    private PortableProperty buildPortableProperty(String pathStr, Class<?> resType) {
        String[] path = pathStr.split("\\.");

        PortableProperty res = null;

        for (String prop : path)
            res = new PortableProperty(prop, res, resType);

        return res;
    }

    /**
     * @param key If this is a key property.
     * @param cls Source type class.
     * @param pathStr String representing path to the property. May contains dots '.' to identify nested fields.
     * @param resType Expected result type.
     * @return Property instance corresponding to the given path.
     * @throws IgniteCheckedException If property cannot be created.
     */
    static ClassProperty buildClassProperty(boolean key, Class<?> cls, String pathStr, Class<?> resType)
        throws IgniteCheckedException {
        String[] path = pathStr.split("\\.");

        ClassProperty res = null;

        for (String prop : path) {
            ClassProperty tmp;

            try {
                StringBuilder bld = new StringBuilder("get");

                bld.append(prop);

                bld.setCharAt(3, Character.toUpperCase(bld.charAt(3)));

                tmp = new ClassProperty(cls.getMethod(bld.toString()), key);
            }
            catch (NoSuchMethodException ignore) {
                try {
                    tmp = new ClassProperty(cls.getDeclaredField(prop), key);
                }
                catch (NoSuchFieldException ignored) {
                    throw new IgniteCheckedException("Failed to find getter method or field for property named " +
                        "'" + prop + "': " + cls.getName());
                }
            }

            tmp.parent(res);

            cls = tmp.type();

            res = tmp;
        }

        if (!U.box(resType).isAssignableFrom(U.box(res.type())))
            throw new IgniteCheckedException("Failed to create property for given path (actual property type is not assignable" +
                " to declared type [path=" + pathStr + ", actualType=" + res.type().getName() +
                ", declaredType=" + resType.getName() + ']');

        return res;
    }

    /**
     * Gets types for space.
     *
     * @param space Space name.
     * @return Descriptors.
     */
    public Collection<GridQueryTypeDescriptor> types(@Nullable String space) {
        Collection<GridQueryTypeDescriptor> spaceTypes = new ArrayList<>(
            Math.min(10, types.size()));

        for (Map.Entry<TypeId, TypeDescriptor> e : types.entrySet()) {
            TypeDescriptor desc = e.getValue();

            if (desc.registered() && F.eq(e.getKey().space, space))
                spaceTypes.add(desc);
        }

        return spaceTypes;
    }

    /**
     * Gets type for space and type name.
     *
     * @param space Space name.
     * @param typeName Type name.
     * @return Type.
     * @throws IgniteCheckedException If failed.
     */
    public GridQueryTypeDescriptor type(@Nullable String space, String typeName) throws IgniteCheckedException {
        TypeDescriptor type = typesByName.get(new TypeName(space, typeName));

        if (type == null || !type.registered())
            throw new IgniteCheckedException("Failed to find type descriptor for type name: " + typeName);

        return type;
    }

    /**
     * @param cls Field type.
     * @return {@code True} if given type is a spatial geometry type based on {@code com.vividsolutions.jts} library.
     * @throws IgniteCheckedException If failed.
     */
    private static boolean isGeometryClass(Class<?> cls) throws IgniteCheckedException { // TODO optimize
        Class<?> dataTypeCls;

        try {
            dataTypeCls = Class.forName("org.h2.value.DataType");
        }
        catch (ClassNotFoundException ignored) {
            return false; // H2 is not in classpath.
        }

        try {
            Method method = dataTypeCls.getMethod("isGeometryClass", Class.class);

            return (Boolean)method.invoke(null, cls);
        }
        catch (Exception e) {
            throw new IgniteCheckedException("Failed to invoke 'org.h2.value.DataType.isGeometryClass' method.", e);
        }
    }

    /**
     *
     */
    private abstract static class Property {
        /**
         * Gets this property value from the given object.
         *
         * @param key Key.
         * @param val Value.
         * @return Property value.
         * @throws IgniteCheckedException If failed.
         */
        public abstract Object value(Object key, Object val) throws IgniteCheckedException;

        /**
         * @return Property name.
         */
        public abstract String name();

        /**
         * @return Class member type.
         */
        public abstract Class<?> type();
    }

    /**
     * Description of type property.
     */
    private static class ClassProperty extends Property {
        /** */
        private final Member member;

        /** */
        private ClassProperty parent;

        /** */
        private String name;

        /** */
        private boolean field;

        /** */
        private boolean key;

        /**
         * Constructor.
         *
         * @param member Element.
         */
        ClassProperty(Member member, boolean key) {
            this.member = member;
            this.key = key;

            name = member instanceof Method && member.getName().startsWith("get") && member.getName().length() > 3 ?
                member.getName().substring(3) : member.getName();

            ((AccessibleObject) member).setAccessible(true);

            field = member instanceof Field;
        }

        /** {@inheritDoc} */
        @Override public Object value(Object key, Object val) throws IgniteCheckedException {
            Object x = this.key ? key : val;

            if (parent != null)
                x = parent.value(key, val);

            if (x == null)
                return null;

            try {
                if (field) {
                    Field field = (Field)member;

                    return field.get(x);
                }
                else {
                    Method mtd = (Method)member;

                    return mtd.invoke(x);
                }
            }
            catch (Exception e) {
                throw new IgniteCheckedException(e);
            }
        }

        /**
         * @param name Property name.
         */
        public void name(String name) {
            this.name = name;
        }

        /** {@inheritDoc} */
        @Override public String name() {
            return name;
        }

        /** {@inheritDoc} */
        @Override public Class<?> type() {
            return member instanceof Field ? ((Field)member).getType() : ((Method)member).getReturnType();
        }

        /**
         * @param parent Parent property if this is embeddable element.
         */
        public void parent(ClassProperty parent) {
            this.parent = parent;
        }

        /** {@inheritDoc} */
        @Override public String toString() {
            return S.toString(ClassProperty.class, this);
        }

        /**
         * @param cls Class.
         * @return {@code true} If this property or some parent relates to member of the given class.
         */
        public boolean knowsClass(Class<?> cls) {
            return member.getDeclaringClass() == cls || (parent != null && parent.knowsClass(cls));
        }
    }

    /**
     *
     */
    private class PortableProperty extends Property {
        /** Property name. */
        private String propName;

        /** Parent property. */
        private PortableProperty parent;

        /** Result class. */
        private Class<?> type;

        /** */
        private volatile int isKeyProp;

        /**
         * Constructor.
         *
         * @param propName Property name.
         * @param parent Parent property.
         * @param type Result type.
         */
        private PortableProperty(String propName, PortableProperty parent, Class<?> type) {
            this.propName = propName;
            this.parent = parent;
            this.type = type;
        }

        /** {@inheritDoc} */
        @Override public Object value(Object key, Object val) throws IgniteCheckedException {
            Object obj;

            if (parent != null) {
                obj = parent.value(key, val);

                if (obj == null)
                    return null;

                if (!ctx.portable().isPortableObject(obj))
                    throw new IgniteCheckedException("Non-portable object received as a result of property extraction " +
                        "[parent=" + parent + ", propName=" + propName + ", obj=" + obj + ']');
            }
            else {
                int isKeyProp0 = isKeyProp;

                if (isKeyProp0 == 0) {
                    if (ctx.portable().hasField(key, propName))
                        isKeyProp = isKeyProp0 = 1;
                    else if (ctx.portable().hasField(val, propName))
                        isKeyProp = isKeyProp0 = -1;
                    else {
                        U.warn(log, "Neither key nor value have property " +
                            "[propName=" + propName + ", key=" + key + ", val=" + val + "]");

                        return null;
                    }
                }

                obj = isKeyProp0 == 1 ? key : val;
            }

            return ctx.portable().field(obj, propName);
        }

        /** {@inheritDoc} */
        @Override public String name() {
            return propName;
        }

        /** {@inheritDoc} */
        @Override public Class<?> type() {
            return type;
        }
    }

    /**
     * Descriptor of type.
     */
    private static class TypeDescriptor implements GridQueryTypeDescriptor {
        /** */
        private String name;

        /** Value field names and types with preserved order. */
        @GridToStringInclude
        private final Map<String, Class<?>> fields = new LinkedHashMap<>();

        /** */
        @GridToStringExclude
        private final Map<String, Property> props = new HashMap<>();

        /** */
        @GridToStringInclude
        private final Map<String, IndexDescriptor> indexes = new HashMap<>();

        /** */
        private IndexDescriptor fullTextIdx;

        /** */
        private Class<?> keyCls;

        /** */
        private Class<?> valCls;

        /** */
        private boolean valTextIdx;

        /** SPI can decide not to register this type. */
        private boolean registered;

        /**
         * @return {@code True} if type registration in SPI was finished and type was not rejected.
         */
        boolean registered() {
            return registered;
        }

        /**
         * @param registered Sets registered flag.
         */
        void registered(boolean registered) {
            this.registered = registered;
        }

        /** {@inheritDoc} */
        @Override public String name() {
            return name;
        }

        /**
         * Sets type name.
         *
         * @param name Name.
         */
        void name(String name) {
            this.name = name;
        }

        /** {@inheritDoc} */
        @Override public Map<String, Class<?>> fields() {
            return fields;
        }

        /** {@inheritDoc} */
        @Override public <T> T value(String field, Object key, Object val) throws IgniteCheckedException {
            assert field != null;

            Property prop = props.get(field);

            if (prop == null)
                throw new IgniteCheckedException("Failed to find field '" + field + "' in type '" + name + "'.");

            return (T)prop.value(key, val);
        }

        /** {@inheritDoc} */
        @Override public Map<String, GridQueryIndexDescriptor> indexes() {
            return Collections.<String, GridQueryIndexDescriptor>unmodifiableMap(indexes);
        }

        /**
         * Adds index.
         *
         * @param idxName Index name.
         * @param type Index type.
         * @return Index descriptor.
         * @throws IgniteCheckedException In case of error.
         */
        public IndexDescriptor addIndex(String idxName, GridQueryIndexType type) throws IgniteCheckedException {
            IndexDescriptor idx = new IndexDescriptor(type);

            if (indexes.put(idxName, idx) != null)
                throw new IgniteCheckedException("Index with name '" + idxName + "' already exists.");

            return idx;
        }

        /**
         * Adds field to index.
         *
         * @param idxName Index name.
         * @param field Field name.
         * @param orderNum Fields order number in index.
         * @param descending Sorting order.
         * @throws IgniteCheckedException If failed.
         */
        public void addFieldToIndex(String idxName, String field, int orderNum,
            boolean descending) throws IgniteCheckedException {
            IndexDescriptor desc = indexes.get(idxName);

            if (desc == null)
                desc = addIndex(idxName, SORTED);

            desc.addField(field, orderNum, descending);
        }

        /**
         * Adds field to text index.
         *
         * @param field Field name.
         */
        public void addFieldToTextIndex(String field) {
            if (fullTextIdx == null) {
                fullTextIdx = new IndexDescriptor(FULLTEXT);

                indexes.put(null, fullTextIdx);
            }

            fullTextIdx.addField(field, 0, false);
        }

        /** {@inheritDoc} */
        @Override public Class<?> valueClass() {
            return valCls;
        }

        /**
         * Sets value class.
         *
         * @param valCls Value class.
         */
        void valueClass(Class<?> valCls) {
            this.valCls = valCls;
        }

        /** {@inheritDoc} */
        @Override public Class<?> keyClass() {
            return keyCls;
        }

        /**
         * Set key class.
         *
         * @param keyCls Key class.
         */
        void keyClass(Class<?> keyCls) {
            this.keyCls = keyCls;
        }

        /**
         * Adds property to the type descriptor.
         *
         * @param prop Property.
         * @param failOnDuplicate Fail on duplicate flag.
         * @throws IgniteCheckedException In case of error.
         */
        public void addProperty(Property prop, boolean failOnDuplicate) throws IgniteCheckedException {
            String name = prop.name();

            if (props.put(name, prop) != null && failOnDuplicate)
                throw new IgniteCheckedException("Property with name '" + name + "' already exists.");

            fields.put(name, prop.type());
        }

        /** {@inheritDoc} */
        @Override public boolean valueTextIndex() {
            return valTextIdx;
        }

        /**
         * Sets if this value should be text indexed.
         *
         * @param valTextIdx Flag value.
         */
        public void valueTextIndex(boolean valTextIdx) {
            this.valTextIdx = valTextIdx;
        }

        /** {@inheritDoc} */
        @Override public String toString() {
            return S.toString(TypeDescriptor.class, this);
        }
    }

    /**
     * Index descriptor.
     */
    private static class IndexDescriptor implements GridQueryIndexDescriptor {
        /** Fields sorted by order number. */
        private final Collection<T2<String, Integer>> fields = new TreeSet<>(
            new Comparator<T2<String, Integer>>() {
                @Override public int compare(T2<String, Integer> o1, T2<String, Integer> o2) {
                    if (o1.get2().equals(o2.get2())) // Order is equal, compare field names to avoid replace in Set.
                        return o1.get1().compareTo(o2.get1());

                    return o1.get2() < o2.get2() ? -1 : 1;
                }
            });

        /** Fields which should be indexed in descending order. */
        private Collection<String> descendings;

        /** */
        private final GridQueryIndexType type;

        /**
         * @param type Type.
         */
        private IndexDescriptor(GridQueryIndexType type) {
            assert type != null;

            this.type = type;
        }

        /** {@inheritDoc} */
        @Override public Collection<String> fields() {
            Collection<String> res = new ArrayList<>(fields.size());

            for (T2<String, Integer> t : fields)
                res.add(t.get1());

            return res;
        }

        /** {@inheritDoc} */
        @Override public boolean descending(String field) {
            return descendings != null && descendings.contains(field);
        }

        /**
         * Adds field to this index.
         *
         * @param field Field name.
         * @param orderNum Field order number in this index.
         * @param descending Sort order.
         */
        public void addField(String field, int orderNum, boolean descending) {
            fields.add(new T2<>(field, orderNum));

            if (descending) {
                if (descendings == null)
                    descendings  = new HashSet<>();

                descendings.add(field);
            }
        }

        /** {@inheritDoc} */
        @Override public GridQueryIndexType type() {
            return type;
        }

        /** {@inheritDoc} */
        @Override public String toString() {
            return S.toString(IndexDescriptor.class, this);
        }
    }

    /**
     * Identifying TypeDescriptor by space and value class.
     */
    private static class TypeId {
        /** */
        private final String space;

        /** Value type. */
        private final Class<?> valType;

        /** Value type ID. */
        private final int valTypeId;

        /**
         * Constructor.
         *
         * @param space Space name.
         * @param valType Value type.
         */
        private TypeId(String space, Class<?> valType) {
            assert valType != null;

            this.space = space;
            this.valType = valType;

            valTypeId = 0;
        }

        /**
         * Constructor.
         *
         * @param space Space name.
         * @param valTypeId Value type ID.
         */
        private TypeId(String space, int valTypeId) {
            this.space = space;
            this.valTypeId = valTypeId;

            valType = null;
        }

        /** {@inheritDoc} */
        @Override public boolean equals(Object o) {
            if (this == o)
                return true;

            if (o == null || getClass() != o.getClass())
                return false;

            TypeId typeId = (TypeId)o;

            return (valTypeId == typeId.valTypeId) &&
                (valType != null ? valType == typeId.valType : typeId.valType == null) &&
                (space != null ? space.equals(typeId.space) : typeId.space == null);
        }

        /** {@inheritDoc} */
        @Override public int hashCode() {
            return 31 * (space != null ? space.hashCode() : 0) + (valType != null ? valType.hashCode() : valTypeId);
        }

        /** {@inheritDoc} */
        @Override public String toString() {
            return S.toString(TypeId.class, this);
        }
    }

    /**
     *
     */
    private static class TypeName {
        /** */
        private final String space;

        /** */
        private final String typeName;

        /**
         * @param space Space name.
         * @param typeName Type name.
         */
        private TypeName(@Nullable String space, String typeName) {
            assert !F.isEmpty(typeName) : typeName;

            this.space = space;
            this.typeName = typeName;
        }

        /** {@inheritDoc} */
        @Override public boolean equals(Object o) {
            if (this == o)
                return true;

            if (o == null || getClass() != o.getClass())
                return false;

            TypeName other = (TypeName)o;

            return (space != null ? space.equals(other.space) : other.space == null) &&
                typeName.equals(other.typeName);
        }

        /** {@inheritDoc} */
        @Override public int hashCode() {
            return 31 * (space != null ? space.hashCode() : 0) + typeName.hashCode();
        }

        /** {@inheritDoc} */
        @Override public String toString() {
            return S.toString(TypeName.class, this);
        }
    }
}<|MERGE_RESOLUTION|>--- conflicted
+++ resolved
@@ -44,11 +44,7 @@
 import java.util.*;
 import java.util.concurrent.*;
 
-<<<<<<< HEAD
 import static org.apache.ignite.events.EventType.*;
-=======
-import static org.apache.ignite.events.EventType.EVT_CACHE_QUERY_EXECUTED;
->>>>>>> b4cb17ca
 import static org.apache.ignite.internal.IgniteComponentType.*;
 import static org.apache.ignite.internal.processors.query.GridQueryIndexType.*;
 
@@ -78,11 +74,7 @@
     private final Map<Integer, String> portableIds = new HashMap<>();
 
     /** Type resolvers per space name. */
-<<<<<<< HEAD
     private final Map<String,QueryTypeResolver> typeResolvers = new HashMap<>();
-=======
-    private Map<String,QueryTypeResolver> typeResolvers = new HashMap<>();
->>>>>>> b4cb17ca
 
     /**
      * @param ctx Kernal context.
@@ -467,7 +459,6 @@
      * @param params Parameters.
      * @return Cursor.
      */
-<<<<<<< HEAD
     public <K,V> QueryCursor<Cache.Entry<K,V>> queryTwoStep(String space, String type, String sqlQry, Object[] params) {
         if (!busyLock.enterBusy())
             throw new IllegalStateException("Failed to execute query (grid is stopping).");
@@ -487,8 +478,6 @@
      * @param params Parameters.
      * @return Cursor.
      */
-=======
->>>>>>> b4cb17ca
     public <K,V> Iterator<Cache.Entry<K,V>> queryLocal(String space, String type, String sqlQry, Object[] params) {
         if (!busyLock.enterBusy())
             throw new IllegalStateException("Failed to execute query (grid is stopping).");
@@ -569,7 +558,6 @@
 
             if (ctx.event().isRecordable(EVT_CACHE_QUERY_EXECUTED)) {
                 ctx.event().record(new CacheQueryExecutedEvent<>(
-<<<<<<< HEAD
                         ctx.discovery().localNode(),
                         "SQL query executed.",
                         EVT_CACHE_QUERY_EXECUTED,
@@ -582,20 +570,6 @@
                         args,
                         null,
                         null));
-=======
-                    ctx.discovery().localNode(),
-                    "SQL query executed.",
-                    EVT_CACHE_QUERY_EXECUTED,
-                    CacheQueryType.SQL,
-                    null,
-                    null,
-                    sql,
-                    null,
-                    null,
-                    args,
-                    null,
-                    null));
->>>>>>> b4cb17ca
             }
 
             return iterator;
@@ -665,68 +639,10 @@
      * @return Name.
      */
     private String portableName(int typeId) {
-<<<<<<< HEAD
-=======
-        Map<Integer, String> portableIds = this.portableIds;
-
-        if (portableIds == null) {
-            portableIds = new HashMap<>();
-
-            for (CacheConfiguration<?, ?> ccfg : ctx.config().getCacheConfiguration()){
-                CacheQueryConfiguration qryCfg = ccfg.getQueryConfiguration();
-
-                if (qryCfg != null && ccfg.getTypeMetadata() != null) {
-                    for (CacheTypeMetadata meta : ccfg.getTypeMetadata())
-                        portableIds.put(ctx.portable().typeId(meta.getValueType()), meta.getValueType());
-                }
-            }
-
-            this.portableIds = portableIds;
-        }
-
->>>>>>> b4cb17ca
         return portableIds.get(typeId);
     }
 
     /**
-<<<<<<< HEAD
-=======
-     * @param space Space name.
-     * @param typeId Type ID.
-     * @return Type meta data if it was declared in configuration.
-     */
-    @Nullable private CacheTypeMetadata declaredType(String space, int typeId) {
-        Map<TypeId, CacheTypeMetadata> declaredTypesById = this.declaredTypesById;
-
-        if (declaredTypesById == null) {
-            declaredTypesById = new HashMap<>();
-
-            for (CacheConfiguration<?, ?> ccfg : ctx.config().getCacheConfiguration()){
-                CacheQueryConfiguration qryCfg = ccfg.getQueryConfiguration();
-
-                if (qryCfg != null && ccfg.getTypeMetadata() != null) {
-                    for (CacheTypeMetadata meta : ccfg.getTypeMetadata())
-                        declaredTypesById.put(new TypeId(ccfg.getName(), ctx.portable().typeId(meta.getValueType())), meta);
-                }
-            }
-
-            this.declaredTypesById = declaredTypesById;
-        }
-
-        return declaredTypesById.get(new TypeId(space, typeId));
-    }
-
-    /**
-     * @param space Space name.
-     * @param typeName Type name.
-     * @return Type meta data if it was declared in configuration.
-     */
-    @Nullable private CacheTypeMetadata declaredType(String space, String typeName) {
-        return declaredTypesByName.get(new TypeName(space, typeName));
-    }
-
-    /**
->>>>>>> b4cb17ca
      * @param space Space.
      * @param clause Clause.
      * @param resType Result type.
