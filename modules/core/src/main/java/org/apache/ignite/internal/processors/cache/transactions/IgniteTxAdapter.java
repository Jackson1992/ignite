--- conflicted
+++ resolved
@@ -412,53 +412,7 @@
 
     /** {@inheritDoc} */
     @Override public boolean storeUsed() {
-<<<<<<< HEAD
-        if (!storeEnabled())
-            return false;
-
-        GridLongList cacheIds = activeCacheIds();
-
-        if (!cacheIds.isEmpty()) {
-            for (int i = 0; i < cacheIds.size(); i++) {
-                int cacheId = (int)cacheIds.get(i);
-
-                CacheStoreManager store = cctx.cacheContext(cacheId).store();
-
-                if (store.configured())
-                    return true;
-            }
-        }
-
-        return false;
-    }
-
-    /**
-     * Store manager for current transaction.
-     *
-     * @return Store manager.
-     */
-    protected Collection<CacheStoreManager> stores() {
-        GridLongList cacheIds = activeCacheIds();
-
-        if (!cacheIds.isEmpty()) {
-            Collection<CacheStoreManager> stores = new ArrayList<>(cacheIds.size());
-
-            for (int i = 0; i < cacheIds.size(); i++) {
-                int cacheId = (int)cacheIds.get(i);
-
-                CacheStoreManager store = cctx.cacheContext(cacheId).store();
-
-                if (store.configured())
-                    stores.add(store);
-            }
-
-            return stores;
-        }
-
-        return null;
-=======
         return storeEnabled() && txState().storeUsed(cctx);
->>>>>>> 3ff71fd7
     }
 
     /**
@@ -1757,14 +1711,6 @@
         }
 
         /** {@inheritDoc} */
-<<<<<<< HEAD
-        @Override public GridLongList activeCacheIds() {
-            throw new IllegalStateException("Deserialized transaction can only be used as read-only.");
-        }
-
-        /** {@inheritDoc} */
-=======
->>>>>>> 3ff71fd7
         @Override public boolean activeCachesDeploymentEnabled() {
             return false;
         }
