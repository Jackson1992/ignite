/*
 * Licensed to the Apache Software Foundation (ASF) under one or more
 * contributor license agreements.  See the NOTICE file distributed with
 * this work for additional information regarding copyright ownership.
 * The ASF licenses this file to You under the Apache License, Version 2.0
 * (the "License"); you may not use this file except in compliance with
 * the License.  You may obtain a copy of the License at
 *
 *      http://www.apache.org/licenses/LICENSE-2.0
 *
 * Unless required by applicable law or agreed to in writing, software
 * distributed under the License is distributed on an "AS IS" BASIS,
 * WITHOUT WARRANTIES OR CONDITIONS OF ANY KIND, either express or implied.
 * See the License for the specific language governing permissions and
 * limitations under the License.
 */

package org.apache.ignite.internal.processors.cache;

import org.apache.ignite.*;
import org.apache.ignite.cache.*;
import org.apache.ignite.cache.affinity.*;
import org.apache.ignite.cluster.*;
import org.apache.ignite.configuration.*;
import org.apache.ignite.internal.*;
import org.apache.ignite.internal.cluster.*;
import org.apache.ignite.internal.compute.*;
import org.apache.ignite.internal.processors.affinity.*;
import org.apache.ignite.internal.processors.cache.affinity.*;
import org.apache.ignite.internal.processors.cache.distributed.*;
import org.apache.ignite.internal.processors.cache.distributed.dht.*;
import org.apache.ignite.internal.processors.cache.dr.*;
import org.apache.ignite.internal.processors.cache.query.*;
import org.apache.ignite.internal.processors.cache.transactions.*;
import org.apache.ignite.internal.processors.cache.version.*;
import org.apache.ignite.internal.processors.datastreamer.*;
import org.apache.ignite.internal.processors.dr.*;
import org.apache.ignite.internal.processors.task.*;
import org.apache.ignite.internal.transactions.*;
import org.apache.ignite.internal.util.*;
import org.apache.ignite.internal.util.future.*;
import org.apache.ignite.internal.util.lang.*;
import org.apache.ignite.internal.util.tostring.*;
import org.apache.ignite.internal.util.typedef.*;
import org.apache.ignite.internal.util.typedef.internal.*;
import org.apache.ignite.lang.*;
import org.apache.ignite.mxbean.*;
import org.apache.ignite.plugin.security.*;
import org.apache.ignite.resources.*;
import org.apache.ignite.transactions.*;
import org.jetbrains.annotations.*;
import org.jsr166.*;

import javax.cache.*;
import javax.cache.expiry.*;
import javax.cache.processor.*;
import java.io.*;
import java.util.*;
import java.util.concurrent.*;
import java.util.concurrent.locks.*;

import static java.util.Collections.*;
import static org.apache.ignite.IgniteSystemProperties.*;
import static org.apache.ignite.events.EventType.*;
import static org.apache.ignite.internal.GridClosureCallMode.*;
import static org.apache.ignite.internal.processors.cache.GridCachePeekMode.*;
import static org.apache.ignite.internal.processors.dr.GridDrType.*;
import static org.apache.ignite.internal.processors.task.GridTaskThreadContextKey.*;
import static org.apache.ignite.transactions.TransactionConcurrency.*;
import static org.apache.ignite.transactions.TransactionIsolation.*;

/**
 * Adapter for different cache implementations.
 */
@SuppressWarnings("unchecked")
public abstract class GridCacheAdapter<K, V> implements GridCache<K, V>,
    GridCacheProjectionEx<K, V>, Externalizable {
    /** */
    private static final long serialVersionUID = 0L;

    /** clearLocally() split threshold. */
    public static final int CLEAR_ALL_SPLIT_THRESHOLD = 10000;

    /** Deserialization stash. */
    private static final ThreadLocal<IgniteBiTuple<String, String>> stash = new ThreadLocal<IgniteBiTuple<String,
        String>>() {
        @Override protected IgniteBiTuple<String, String> initialValue() {
            return F.t2();
        }
    };

    /** {@link GridCacheReturn}-to-value conversion. */
    private static final IgniteClosure RET2VAL =
        new CX1<IgniteInternalFuture<GridCacheReturn>, Object>() {
            @Nullable @Override public Object applyx(IgniteInternalFuture<GridCacheReturn> fut)
                throws IgniteCheckedException {
                return fut.get().value();
            }

            @Override public String toString() {
                return "Cache return value to value converter.";
            }
        };

    /** {@link GridCacheReturn}-to-null conversion. */
    protected static final IgniteClosure RET2NULL =
        new CX1<IgniteInternalFuture<GridCacheReturn>, Object>() {
            @Nullable @Override public Object applyx(IgniteInternalFuture<GridCacheReturn> fut)
                throws IgniteCheckedException {
                fut.get();

                return null;
            }

            @Override public String toString() {
                return "Cache return value to null converter.";
            }
        };

    /** {@link GridCacheReturn}-to-success conversion. */
    private static final IgniteClosure RET2FLAG =
        new CX1<IgniteInternalFuture<GridCacheReturn>, Boolean>() {
            @Override public Boolean applyx(IgniteInternalFuture<GridCacheReturn> fut) throws IgniteCheckedException {
                return fut.get().success();
            }

            @Override public String toString() {
                return "Cache return value to boolean flag converter.";
            }
        };

    /** */
    protected boolean keyCheck = !Boolean.getBoolean(IGNITE_CACHE_KEY_VALIDATION_DISABLED);

    /** */
    private boolean valCheck = true;

    /** Last asynchronous future. */
    protected ThreadLocal<FutureHolder> lastFut = new ThreadLocal<FutureHolder>() {
        @Override protected FutureHolder initialValue() {
            return new FutureHolder();
        }
    };

    /** Cache configuration. */
    @GridToStringExclude
    protected GridCacheContext<K, V> ctx;

    /** Local map. */
    @GridToStringExclude
    protected GridCacheConcurrentMap map;

    /** Local node ID. */
    @GridToStringExclude
    protected UUID locNodeId;

    /** Cache configuration. */
    @GridToStringExclude
    protected CacheConfiguration cacheCfg;

    /** Grid configuration. */
    @GridToStringExclude
    protected IgniteConfiguration gridCfg;

    /** Cache metrics. */
    protected CacheMetricsImpl metrics;

    /** Cache mxBean. */
    protected CacheMetricsMXBean mxBean;

    /** Logger. */
    protected IgniteLogger log;

    /** Queries impl. */
    private CacheQueries<K, V> qry;

    /** Affinity impl. */
    private Affinity<K> aff;

    /** Whether this cache is IGFS data cache. */
    private boolean igfsDataCache;

    /** Whether this cache is Mongo data cache. */
    @SuppressWarnings("UnusedDeclaration")
    private boolean mongoDataCache;

    /** Whether this cache is Mongo meta cache. */
    @SuppressWarnings("UnusedDeclaration")
    private boolean mongoMetaCache;

    /** Current IGFS data cache size. */
    private LongAdder8 igfsDataCacheSize;

    /** Max space for IGFS. */
    private long igfsDataSpaceMax;

    /** Asynchronous operations limit semaphore. */
    private Semaphore asyncOpsSem;

    /** {@inheritDoc} */
    @Override public String name() {
        return cacheCfg.getName();
    }

    /** {@inheritDoc} */
    @Override public ClusterGroup gridProjection() {
        return ctx.grid().cluster().forCacheNodes(name());
    }

    /**
     * Empty constructor required by {@link Externalizable}.
     */
    protected GridCacheAdapter() {
        // No-op.
    }

    /**
     * @param ctx Cache context.
     * @param startSize Start size.
     */
    @SuppressWarnings("OverriddenMethodCallDuringObjectConstruction")
    protected GridCacheAdapter(GridCacheContext<K, V> ctx, int startSize) {
        this(ctx, new GridCacheConcurrentMap(ctx, startSize, 0.75F));
    }

    /**
     * @param ctx Cache context.
     * @param map Concurrent map.
     */
    @SuppressWarnings("OverriddenMethodCallDuringObjectConstruction")
    protected GridCacheAdapter(final GridCacheContext<K, V> ctx, GridCacheConcurrentMap map) {
        assert ctx != null;

        this.ctx = ctx;

        gridCfg = ctx.gridConfig();
        cacheCfg = ctx.config();

        locNodeId = ctx.gridConfig().getNodeId();

        this.map = map;

        log = ctx.gridConfig().getGridLogger().getLogger(getClass());

        metrics = new CacheMetricsImpl(ctx);

        mxBean = new CacheMetricsMXBeanImpl(this);

        FileSystemConfiguration[] igfsCfgs = gridCfg.getFileSystemConfiguration();

        if (igfsCfgs != null) {
            for (FileSystemConfiguration igfsCfg : igfsCfgs) {
                if (F.eq(ctx.name(), igfsCfg.getDataCacheName())) {
                    if (!ctx.isNear()) {
                        igfsDataCache = true;
                        igfsDataCacheSize = new LongAdder8();

                        igfsDataSpaceMax = igfsCfg.getMaxSpaceSize();

                        if (igfsDataSpaceMax == 0) {
                            long maxMem = Runtime.getRuntime().maxMemory();

                            // We leave JVM at least 500M of memory for correct operation.
                            long jvmFreeSize = (maxMem - 512 * 1024 * 1024);

                            if (jvmFreeSize <= 0)
                                jvmFreeSize = maxMem / 2;

                            long dfltMaxSize = (long)(0.8f * maxMem);

                            igfsDataSpaceMax = Math.min(dfltMaxSize, jvmFreeSize);
                        }
                    }

                    break;
                }
            }
        }

        if (ctx.config().getMaxConcurrentAsyncOperations() > 0)
            asyncOpsSem = new Semaphore(ctx.config().getMaxConcurrentAsyncOperations());

        init();

        qry = new GridCacheQueriesImpl<>(ctx, null);
        aff = new GridCacheAffinityImpl<>(ctx);
    }

    /**
     * Prints memory stats.
     */
    public void printMemoryStats() {
        if (ctx.isNear()) {
            X.println(">>>  Near cache size: " + size());

            ctx.near().dht().printMemoryStats();
        }
        else if (ctx.isDht())
            X.println(">>>  DHT cache size: " + size());
        else
            X.println(">>>  Cache size: " + size());
    }

    /**
     * @return Base map.
     */
    public GridCacheConcurrentMap map() {
        return map;
    }

    /**
     * @return Context.
     */
    public GridCacheContext<K, V> context() {
        return ctx;
    }

    /**
     * @return Logger.
     */
    protected IgniteLogger log() {
        return log;
    }

    /**
     * @return {@code True} if this is near cache.
     */
    public boolean isNear() {
        return false;
    }

    /**
     * @return {@code True} if cache is local.
     */
    public boolean isLocal() {
        return false;
    }

    /**
     * @return {@code True} if cache is colocated.
     */
    public boolean isColocated() {
        return false;
    }

    /**
     * @return {@code True} if cache is DHT Atomic.
     */
    public boolean isDhtAtomic() {
        return false;
    }

    /**
     * @return {@code True} if cache is DHT.
     */
    public boolean isDht() {
        return false;
    }

    /**
     * @return Preloader.
     */
    public abstract GridCachePreloader<K, V> preloader();

    /** {@inheritDoc} */
    @Override public CacheQueries<K, V> queries() {
        return qry;
    }

    /** {@inheritDoc} */
    @Override public Affinity<K> affinity() {
        return aff;
    }

    /** {@inheritDoc} */
    @SuppressWarnings({"unchecked", "RedundantCast"})
    @Override public <K1, V1> GridCache<K1, V1> cache() {
        return (GridCache<K1, V1>)this;
    }

    /** {@inheritDoc} */
<<<<<<< HEAD
    @Override public CacheEntryPredicate predicate() {
        return null;
=======
    @Override public Set<CacheFlag> flags() {
        return F.asSet(ctx.forcedFlags());
>>>>>>> dfe90fbd
    }

    /** {@inheritDoc} */
    @Override public GridCacheProjectionEx<K, V> forSubjectId(UUID subjId) {
        GridCacheProjectionImpl<K, V> prj = new GridCacheProjectionImpl<>(this,
            ctx,
            null,
<<<<<<< HEAD
            false,
=======
>>>>>>> dfe90fbd
            subjId,
            false,
            null);

        return new GridCacheProxyImpl<>(ctx, prj, prj);
    }

    /** {@inheritDoc} */
    @Override public boolean skipStore() {
        return false;
    }

    /** {@inheritDoc} */
    @Override public CacheProjection<K, V> setSkipStore(boolean skipStore) {
        if (!skipStore)
            return this;

        GridCacheProjectionImpl<K, V> prj = new GridCacheProjectionImpl<>(this,
            ctx,
<<<<<<< HEAD
            null,
            skipStore,
=======
            EnumSet.copyOf(F.asList(flags)),
>>>>>>> dfe90fbd
            null,
            false,
            null);

        return new GridCacheProxyImpl<>(ctx, prj, prj);
    }

    /** {@inheritDoc} */
    @Override public <K1, V1> CacheProjection<K1, V1> keepPortable() {
        GridCacheProjectionImpl<K1, V1> prj = keepPortable0();

        return new GridCacheProxyImpl<>((GridCacheContext<K1, V1>)ctx, prj, prj);
    }

    /**
     * Internal routine to get "keep-portable" projection.
     *
     * @return Projection with "keep-portable" flag.
     */
    public <K1, V1> GridCacheProjectionImpl<K1, V1> keepPortable0() {
        return new GridCacheProjectionImpl<>(
            (CacheProjection<K1, V1>)this,
            (GridCacheContext<K1, V1>)ctx,
            null,
<<<<<<< HEAD
            false,
=======
>>>>>>> dfe90fbd
            null,
            true,
            null
        );
    }

    /** {@inheritDoc} */
    @Nullable @Override public ExpiryPolicy expiry() {
        return null;
    }

    /** {@inheritDoc} */
    @Override public GridCacheProjectionEx<K, V> withExpiryPolicy(ExpiryPolicy plc) {
        return new GridCacheProjectionImpl<>(
            this,
            ctx,
            null,
<<<<<<< HEAD
            false,
=======
>>>>>>> dfe90fbd
            null,
            false,
            plc);
    }

<<<<<<< HEAD
    /** {@inheritDoc} */
    @SuppressWarnings({"unchecked", "RedundantCast"})
    @Override public <K1, V1> CacheProjection<K1, V1> projection(
        Class<? super K1> keyType,
        Class<? super V1> valType
    ) {
        if (ctx.deploymentEnabled()) {
            try {
                ctx.deploy().registerClasses(keyType, valType);
            }
            catch (IgniteCheckedException e) {
                throw new IgniteException(e);
            }
        }

        GridCacheProjectionImpl<K1, V1> prj = new GridCacheProjectionImpl<>((CacheProjection<K1, V1>)this,
            (GridCacheContext<K1, V1>)ctx,
            CU.typeFilter0(keyType, valType),
            false,
            /*clientId*/null,
            false,
            null);

        return new GridCacheProxyImpl<>((GridCacheContext<K1, V1>)ctx, prj, prj);
    }

    /** {@inheritDoc} */
    @Override public CacheProjection<K, V> projection(CacheEntryPredicate filter) {
        if (filter == null)
            return this;

        if (ctx.deploymentEnabled()) {
            try {
                ctx.deploy().registerClasses(filter);
            }
            catch (IgniteCheckedException e) {
                throw new IgniteException(e);
            }
        }

        GridCacheProjectionImpl<K, V> prj = new GridCacheProjectionImpl<>(
            this,
            ctx,
            filter,
            false,
            null,
            false,
            null);

        return new GridCacheProxyImpl<>(ctx, prj, prj);
    }
=======
>>>>>>> dfe90fbd

    /** {@inheritDoc} */
    @Override public CacheConfiguration configuration() {
        return ctx.config();
    }

    /**
     * @param keys Keys to lock.
     * @param timeout Lock timeout.
     * @param tx Transaction.
     * @param isRead {@code True} for read operations.
     * @param retval Flag to return value.
     * @param isolation Transaction isolation.
     * @param invalidate Invalidate flag.
     * @param accessTtl TTL for read operation.
     * @param filter Optional filter.
     * @return Locks future.
     */
    public abstract IgniteInternalFuture<Boolean> txLockAsync(
        Collection<KeyCacheObject> keys,
        long timeout,
        IgniteTxLocalEx tx,
        boolean isRead,
        boolean retval,
        TransactionIsolation isolation,
        boolean invalidate,
        long accessTtl,
        CacheEntryPredicate[] filter);

    /**
     * Post constructor initialization for subclasses.
     */
    protected void init() {
        // No-op.
    }

    /**
     * Starts this cache. Child classes should override this method
     * to provide custom start-up behavior.
     *
     * @throws IgniteCheckedException If start failed.
     */
    public void start() throws IgniteCheckedException {
        // No-op.
    }

    /**
     * Startup info.
     *
     * @return Startup info.
     */
    protected final String startInfo() {
        return "Cache started: " + ctx.config().getName();
    }

    /**
     * Stops this cache. Child classes should override this method
     * to provide custom stop behavior.
     */
    public void stop() {
        // Nulling thread local reference to ensure values will be eventually GCed
        // no matter what references these futures are holding.
        lastFut = null;
    }

    /**
     * Stop info.
     *
     * @return Stop info.
     */
    protected final String stopInfo() {
        return "Cache stopped: " + ctx.config().getName();
    }

    /**
     * Kernal start callback.
     *
     * @throws IgniteCheckedException If callback failed.
     */
    protected void onKernalStart() throws IgniteCheckedException {
        // No-op.
    }

    /**
     * Kernal stop callback.
     */
    public void onKernalStop() {
        // No-op.
    }

    /** {@inheritDoc} */
    @Override public boolean isEmpty() {
        return values().isEmpty();
    }

    /** {@inheritDoc} */
    @Override public boolean containsValue(V val) {
        return false;
    }

    /** {@inheritDoc} */
    @Override public boolean containsKey(K key) {
        try {
            return containsKeyAsync(key).get();
        }
        catch (IgniteCheckedException e) {
            throw new IgniteException(e);
        }
    }

    /** {@inheritDoc} */
    @Override public IgniteInternalFuture<Boolean> containsKeyAsync(K key) {
        A.notNull(key, "key");

        return getAllAsync(
            Collections.singletonList(key),
            /*force primary*/false,
            /*skip tx*/false,
            /*entry*/null,
            /*subj id*/null,
            /*task name*/null,
            /*deserialize portable*/false,
            /*skip values*/true
        ).chain(new CX1<IgniteInternalFuture<Map<K, V>>, Boolean>() {
            @Override public Boolean applyx(IgniteInternalFuture<Map<K, V>> fut) throws IgniteCheckedException {
                Map<K, V> map = fut.get();

                assert map.isEmpty() || map.size() == 1 : map.size();

                return map.isEmpty() ? false : map.values().iterator().next() != null;
            }
        });
    }

    /** {@inheritDoc} */
    @Override public boolean containsKeys(Collection<? extends K> keys) {
        try {
            return containsKeysAsync(keys).get();
        }
        catch (IgniteCheckedException e) {
            throw new IgniteException(e);
        }
    }

    /** {@inheritDoc} */
    @Override public IgniteInternalFuture<Boolean> containsKeysAsync(final Collection<? extends K> keys) {
        A.notNull(keys, "keys");

        return getAllAsync(
            keys,
            /*force primary*/false,
            /*skip tx*/false,
            /*entry*/null,
            /*subj id*/null,
            /*task name*/null,
            /*deserialize portable*/false,
            /*skip values*/true
        ).chain(new CX1<IgniteInternalFuture<Map<K, V>>, Boolean>() {
            @Override public Boolean applyx(IgniteInternalFuture<Map<K, V>> fut) throws IgniteCheckedException {
                Map<K, V> kvMap = fut.get();

                if (keys.size() != kvMap.size())
                    return false;

                for (Map.Entry<K, V> entry : kvMap.entrySet()) {
                    if (entry.getValue() == null)
                        return false;
                }

                return true;
            }
        });
    }

    /** {@inheritDoc} */
    @Override public Iterable<Cache.Entry<K, V>> localEntries(CachePeekMode[] peekModes) throws IgniteCheckedException {
        assert peekModes != null;

        ctx.checkSecurity(GridSecurityPermission.CACHE_READ);

        PeekModes modes = parsePeekModes(peekModes);

        Collection<Iterator<Cache.Entry<K, V>>> its = new ArrayList<>();

        if (ctx.isLocal()) {
            modes.primary = true;
            modes.backup = true;

            if (modes.heap)
                its.add(iterator(map.entries0().iterator(), !ctx.keepPortable()));
        }
        else if (modes.heap) {
            if (modes.near && ctx.isNear())
                its.add(ctx.near().nearEntries().iterator());

            if (modes.primary || modes.backup) {
                GridDhtCacheAdapter<K, V> cache = ctx.isNear() ? ctx.near().dht() : ctx.dht();

                its.add(cache.localEntriesIterator(modes.primary, modes.backup));
            }
        }

        // Swap and offheap are disabled for near cache.
        if (modes.primary || modes.backup) {
            AffinityTopologyVersion topVer = ctx.affinity().affinityTopologyVersion();

            GridCacheSwapManager swapMgr = ctx.isNear() ? ctx.near().dht().context().swap() : ctx.swap();

            if (modes.swap)
                its.add(swapMgr.<K, V>swapIterator(modes.primary, modes.backup, topVer));

            if (modes.offheap)
                its.add(swapMgr.<K, V>offheapIterator(modes.primary, modes.backup, topVer));
        }

        final Iterator<Cache.Entry<K, V>> it = F.flatIterators(its);

        return new Iterable<Cache.Entry<K, V>>() {
            @Override public Iterator<Cache.Entry<K, V>> iterator() {
                return it;
            }

            public String toString() {
                return "CacheLocalEntries []";
            }
        };
    }

    /** {@inheritDoc} */
    @SuppressWarnings("ForLoopReplaceableByForEach")
    @Nullable @Override public V localPeek(K key,
        CachePeekMode[] peekModes,
        @Nullable IgniteCacheExpiryPolicy plc)
        throws IgniteCheckedException {
        A.notNull(key, "key");

        if (keyCheck)
            validateCacheKey(key);

        ctx.checkSecurity(GridSecurityPermission.CACHE_READ);

        PeekModes modes = parsePeekModes(peekModes);

        try {
            KeyCacheObject cacheKey = ctx.toCacheKeyObject(key);

            CacheObject cacheVal = null;

            if (!ctx.isLocal()) {
                AffinityTopologyVersion topVer = ctx.affinity().affinityTopologyVersion();

                int part = ctx.affinity().partition(cacheKey);

                boolean nearKey;

                if (!(modes.near && modes.primary && modes.backup)) {
                    boolean keyPrimary = ctx.affinity().primary(ctx.localNode(), part, topVer);

                    if (keyPrimary) {
                        if (!modes.primary)
                            return null;

                        nearKey = false;
                    }
                    else {
                        boolean keyBackup = ctx.affinity().belongs(ctx.localNode(), part, topVer);

                        if (keyBackup) {
                            if (!modes.backup)
                                return null;

                            nearKey = false;
                        }
                        else {
                            if (!modes.near)
                                return null;

                            nearKey = true;

                            // Swap and offheap are disabled for near cache.
                            modes.offheap = false;
                            modes.swap = false;
                        }
                    }
                }
                else {
                    nearKey = !ctx.affinity().belongs(ctx.localNode(), part, topVer);

                    if (nearKey) {
                        // Swap and offheap are disabled for near cache.
                        modes.offheap = false;
                        modes.swap = false;
                    }
                }

                if (nearKey && !ctx.isNear())
                    return null;

                if (modes.heap) {
                    GridCacheEntryEx e = nearKey ? peekEx(cacheKey) :
                        (ctx.isNear() ? ctx.near().dht().peekEx(cacheKey) : peekEx(cacheKey));

                    if (e != null) {
                        cacheVal = e.peek(modes.heap, modes.offheap, modes.swap, topVer, plc);

                        modes.offheap = false;
                        modes.swap = false;
                    }
                }

                if (modes.offheap || modes.swap) {
                    GridCacheSwapManager swapMgr = ctx.isNear() ? ctx.near().dht().context().swap() : ctx.swap();

                    GridCacheSwapEntry swapEntry = swapMgr.read(cacheKey, modes.offheap, modes.swap);

                    cacheVal = swapEntry != null ? swapEntry.value() : null;
                }
            }
            else
                cacheVal = localCachePeek0(cacheKey, modes.heap, modes.offheap, modes.swap, plc);

            Object val = CU.value(cacheVal, ctx, true);

            val = ctx.unwrapPortableIfNeeded(val, ctx.keepPortable());

            return (V)val;
        }
        catch (GridCacheEntryRemovedException ignore) {
            if (log.isDebugEnabled())
                log.debug("Got removed entry during 'peek': " + key);

            return null;
        }
    }

    /**
     * @param key Key.
     * @param heap Read heap flag.
     * @param offheap Read offheap flag.
     * @param swap Read swap flag.
     * @param plc Optional expiry policy.
     * @return Value.
     * @throws GridCacheEntryRemovedException If entry removed.
     * @throws IgniteCheckedException If failed.
     */
    @Nullable private CacheObject localCachePeek0(KeyCacheObject key,
        boolean heap,
        boolean offheap,
        boolean swap,
        IgniteCacheExpiryPolicy plc)
        throws GridCacheEntryRemovedException, IgniteCheckedException {
        assert ctx.isLocal();
        assert heap || offheap || swap;

        if (heap) {
            GridCacheEntryEx e = peekEx(key);

            if (e != null)
                return e.peek(heap, offheap, swap, AffinityTopologyVersion.NONE, plc);
        }

        if (offheap || swap) {
            GridCacheSwapManager swapMgr = ctx.isNear() ? ctx.near().dht().context().swap() : ctx.swap();

            GridCacheSwapEntry swapEntry = swapMgr.read(key, offheap, swap);

            return swapEntry != null ? swapEntry.value() : null;
        }

        return null;
    }

    /** {@inheritDoc} */
    @Override public V peek(K key) {
        return peek(key, (CacheEntryPredicate)null);
    }

    /** {@inheritDoc} */
    @Override public V peek(K key, @Nullable Collection<GridCachePeekMode> modes) throws IgniteCheckedException {
        return peek0(key, modes, ctx.tm().localTxx());
    }

    /**
     * @param failFast Fail fast flag.
     * @param key Key.
     * @param mode Peek mode.
     * @param filter Filter.
     * @return Peeked value.
     * @throws GridCacheFilterFailedException If filter failed.
     */
    @Nullable protected GridTuple<V> peek0(boolean failFast, K key, GridCachePeekMode mode,
        @Nullable CacheEntryPredicate... filter) throws GridCacheFilterFailedException {
        A.notNull(key, "key");

        if (keyCheck)
            validateCacheKey(key);

        ctx.checkSecurity(GridSecurityPermission.CACHE_READ);

        GridCacheEntryEx e = null;

        try {
            KeyCacheObject cacheKey = ctx.toCacheKeyObject(key);

            e = peekEx(cacheKey);

            if (e != null) {
                GridTuple<CacheObject> peek = e.peek0(failFast, mode, filter, ctx.tm().localTxx());

                if (peek != null) {
                    CacheObject v = peek.get();

                    Object val0 = CU.value(v, ctx, true);

                    val0 = ctx.unwrapPortableIfNeeded(val0, ctx.keepPortable());

                    return F.t((V)val0);
                }
            }

            IgniteInternalTx tx = ctx.tm().localTx();

            if (tx != null) {
                GridTuple<CacheObject> peek = tx.peek(ctx, failFast, cacheKey, filter);

                if (peek != null) {
                    CacheObject v = peek.get();

                    Object val0 = CU.value(v, ctx, true);

                    val0 = ctx.unwrapPortableIfNeeded(val0, ctx.keepPortable());

                    return F.t((V)val0);
                }
            }

            return null;
        }
        catch (GridCacheEntryRemovedException ignore) {
            if (log.isDebugEnabled())
                log.debug("Got removed entry during 'peek': " + e);

            return null;
        }
        catch (IgniteCheckedException ex) {
            throw new IgniteException(ex);
        }
    }

    /**
     * @param key Key.
     * @param modes Peek modes.
     * @param tx Transaction to peek at (if modes contains TX value).
     * @return Peeked value.
     * @throws IgniteCheckedException In case of error.
     */
    @Nullable protected V peek0(K key, @Nullable Collection<GridCachePeekMode> modes, IgniteInternalTx tx)
        throws IgniteCheckedException {
        try {
            GridTuple<V> peek = peek0(false, key, modes, tx);

            return peek != null ? peek.get() : null;
        }
        catch (GridCacheFilterFailedException ex) {
            ex.printStackTrace();

            assert false; // Should never happen.

            return null;
        }
    }

    /**
     * @param failFast If {@code true}, then filter failure will result in exception.
     * @param key Key.
     * @param modes Peek modes.
     * @param tx Transaction to peek at (if modes contains TX value).
     * @return Peeked value.
     * @throws IgniteCheckedException In case of error.
     * @throws GridCacheFilterFailedException If filer validation failed.
     */
    @Nullable protected GridTuple<V> peek0(boolean failFast, K key, @Nullable Collection<GridCachePeekMode> modes,
        IgniteInternalTx tx) throws IgniteCheckedException, GridCacheFilterFailedException {
        if (F.isEmpty(modes))
            return F.t(peek(key, (CacheEntryPredicate)null));

        assert modes != null;

        A.notNull(key, "key");

        if (keyCheck)
            validateCacheKey(key);

        ctx.checkSecurity(GridSecurityPermission.CACHE_READ);

        KeyCacheObject cacheKey = ctx.toCacheKeyObject(key);

        GridCacheEntryEx e = peekEx(cacheKey);

        try {
            for (GridCachePeekMode m : modes) {
                GridTuple<CacheObject> val = null;

                if (e != null)
                    val = e.peek0(failFast, m, null, tx);
                else if (m == TX || m == SMART)
                    val = tx != null ? tx.peek(ctx, failFast, cacheKey, null) : null;
                else if (m == SWAP)
                    val = peekSwap(cacheKey);
                else if (m == DB) {
                    Object v = peekDb(cacheKey);

                    if (v != null)
                        return new GridTuple<>((V)v);
                }

                if (val != null)
                    return F.t(CU.<V>value(val.get(), ctx, true));
            }
        }
        catch (GridCacheEntryRemovedException ignore) {
            if (log.isDebugEnabled())
                log.debug("Got removed entry during 'peek': " + e);
        }

        return null;
    }

    /**
     * @param key Key to read from swap storage.
     * @return Value from swap storage.
     * @throws IgniteCheckedException In case of any errors.
     */
    @Nullable private GridTuple<CacheObject> peekSwap(KeyCacheObject key) throws IgniteCheckedException {
        GridCacheSwapEntry e = ctx.swap().read(key, true, true);

        return e != null ? F.t(e.value()) : null;
    }

    /**
     * @param key Key to read from persistent store.
     * @return Value from persistent store.
     * @throws IgniteCheckedException In case of any errors.
     */
    @Nullable private Object peekDb(KeyCacheObject key) throws IgniteCheckedException {
        return ctx.store().loadFromStore(ctx.tm().localTxx(), key);
    }

    /**
     * @param keys Keys.
     * @param modes Modes.
     * @param tx Transaction.
     * @param skipped Keys skipped during filter validation.
     * @return Peeked values.
     * @throws IgniteCheckedException If failed.
     */
    protected Map<K, V> peekAll0(@Nullable Collection<? extends K> keys, @Nullable Collection<GridCachePeekMode> modes,
        IgniteInternalTx tx, @Nullable Collection<K> skipped) throws IgniteCheckedException {
        if (F.isEmpty(keys))
            return emptyMap();

        if (keyCheck)
            validateCacheKeys(keys);

        Map<K, V> ret = new HashMap<>(keys.size(), 1.0f);

        for (K k : keys) {
            try {
                GridTuple<V> val = peek0(skipped != null, k, modes, tx);

                if (val != null)
                    ret.put(k, val.get());
            }
            catch (GridCacheFilterFailedException ignored) {
                if (log.isDebugEnabled())
                    log.debug("Filter validation failed for key: " + k);

                if (skipped != null)
                    skipped.add(k);
            }
        }

        return ret;
    }

    /**
     * Undeploys and removes all entries for class loader.
     *
     * @param ldr Class loader to undeploy.
     */
    public void onUndeploy(ClassLoader ldr) {
        ctx.deploy().onUndeploy(ldr, context());
    }

    /** {@inheritDoc} */
    @Nullable @Override public Cache.Entry<K, V> entry(K key) {
        A.notNull(key, "key");

        if (keyCheck)
            validateCacheKey(key);

        return entryEx(ctx.toCacheKeyObject(key), true).wrap();
    }

    /**
     *
     * @param key Entry key.
     * @return Entry or <tt>null</tt>.
     */
    @Nullable public GridCacheEntryEx peekEx(KeyCacheObject key) {
        return entry0(key, ctx.affinity().affinityTopologyVersion(), false, false);
    }

    /**
     *
     * @param key Entry key.
     * @return Entry or <tt>null</tt>.
     */
    @Nullable public GridCacheEntryEx peekEx(Object key) {
        return entry0(ctx.toCacheKeyObject(key), ctx.affinity().affinityTopologyVersion(), false, false);
    }

    /**
     * @param key Entry key.
     * @return Entry (never {@code null}).
     */
    public GridCacheEntryEx entryEx(Object key) {
        return entryEx(ctx.toCacheKeyObject(key), false);
    }

    /**
     * @param key Entry key.
     * @return Entry (never {@code null}).
     */
    public GridCacheEntryEx entryEx(KeyCacheObject key) {
        return entryEx(key, false);
    }

    /**
     * @param key Entry key.
     * @param touch Whether created entry should be touched.
     * @return Entry (never {@code null}).
     */
    public GridCacheEntryEx entryEx(KeyCacheObject key, boolean touch) {
        GridCacheEntryEx e = entry0(key, ctx.affinity().affinityTopologyVersion(), true, touch);

        assert e != null;

        return e;
    }

    /**
     * @param topVer Topology version.
     * @param key Entry key.
     * @return Entry (never {@code null}).
     */
    public GridCacheEntryEx entryEx(KeyCacheObject key, AffinityTopologyVersion topVer) {
        GridCacheEntryEx e = entry0(key, topVer, true, false);

        assert e != null;

        return e;
    }

    /**
     * @param key Entry key.
     * @param topVer Topology version at the time of creation.
     * @param create Flag to create entry if it does not exist.
     * @param touch Flag to touch created entry (only if entry was actually created).
     * @return Entry or <tt>null</tt>.
     */
    @Nullable private GridCacheEntryEx entry0(KeyCacheObject key, AffinityTopologyVersion topVer, boolean create,
        boolean touch) {
        GridTriple<GridCacheMapEntry> t = map.putEntryIfObsoleteOrAbsent(topVer, key, null,
            ctx.config().getDefaultTimeToLive(), create);

        GridCacheEntryEx cur = t.get1();
        GridCacheEntryEx created = t.get2();
        GridCacheEntryEx doomed = t.get3();

        if (doomed != null && ctx.events().isRecordable(EVT_CACHE_ENTRY_DESTROYED))
            // Event notification.
            ctx.events().addEvent(doomed.partition(), doomed.key(), locNodeId, (IgniteUuid)null, null,
                EVT_CACHE_ENTRY_DESTROYED, null, false, null, false, null, null, null);

        if (created != null) {
            // Event notification.
            if (ctx.events().isRecordable(EVT_CACHE_ENTRY_CREATED))
                ctx.events().addEvent(created.partition(), created.key(), locNodeId, (IgniteUuid)null, null,
                    EVT_CACHE_ENTRY_CREATED, null, false, null, false, null, null, null);

            if (touch)
                ctx.evicts().touch(cur, topVer);
        }

        return cur;
    }

    /**
     * @return Set of internal cached entry representations, excluding {@link GridCacheInternal} keys.
     */
    public Set<GridCacheEntryEx> entries() {
        return map.entries0();
    }

    /**
     * @return Set of internal cached entry representations, including {@link GridCacheInternal} keys.
     */
    public Set<GridCacheEntryEx> allEntries() {
        return map.allEntries0();
    }

    /** {@inheritDoc} */
    @Override public Set<Cache.Entry<K, V>> entrySet() {
        return entrySet((CacheEntryPredicate[])null);
    }

    /** {@inheritDoc} */
    @Override public Set<Cache.Entry<K, V>> entrySetx(CacheEntryPredicate... filter) {
        return map.entriesx(filter);
    }

    /** {@inheritDoc} */
    @Override public Set<Cache.Entry<K, V>> primaryEntrySetx(CacheEntryPredicate... filter) {
        return map.entriesx(
            F0.and0(
                filter,
                CU.cachePrimary(ctx.grid().affinity(ctx.name()), ctx.localNode())));
    }

    /** {@inheritDoc} */
    @Override public Set<Cache.Entry<K, V>> entrySet(int part) {
        throw new UnsupportedOperationException();
    }

    /** {@inheritDoc} */
    @Override public Set<Cache.Entry<K, V>> primaryEntrySet() {
        return primaryEntrySet((CacheEntryPredicate[])null);
    }

    /** {@inheritDoc} */
    @Override public Set<K> keySet() {
        return keySet((CacheEntryPredicate[])null);
    }

    /** {@inheritDoc} */
    @Override public Set<K> primaryKeySet() {
        return primaryKeySet((CacheEntryPredicate[])null);
    }

    /** {@inheritDoc} */
    @Override public Collection<V> values() {
        return values((CacheEntryPredicate[])null);
    }

    /**
     * Collection of values cached on this node. You can remove
     * elements from this collection, but you cannot add elements to this collection.
     * All removal operation will be reflected on the cache itself.
     * <p>
     * Iterator over this collection will not fail if collection was
     * concurrently updated by another thread. This means that iterator may or
     * may not return latest values depending on whether they were added before
     * or after current iterator position.
     * <p>
     * NOTE: this operation is not distributed and returns only the values cached on this node.
     *
     * @param filter Filters.
     * @return Collection of cached values.
     */
    public Collection<V> values(CacheEntryPredicate... filter) {
        return map.values(filter);
    }

    /** {@inheritDoc} */
    @Override public Collection<V> primaryValues() {
        return primaryValues((CacheEntryPredicate[])null);
    }

    /**
     *
     * @param key Entry key.
     */
    public void removeIfObsolete(KeyCacheObject key) {
        assert key != null;

        GridCacheEntryEx entry = map.removeEntryIfObsolete(key);

        if (entry != null) {
            assert entry.obsolete() : "Removed non-obsolete entry: " + entry;

            if (log.isDebugEnabled())
                log.debug("Removed entry from cache: " + entry);

            if (ctx.events().isRecordable(EVT_CACHE_ENTRY_DESTROYED))
                // Event notification.
                ctx.events().addEvent(entry.partition(), entry.key(), locNodeId, (IgniteUuid)null, null,
                    EVT_CACHE_ENTRY_DESTROYED, null, false, null, false, null, null, null);
        }
        else if (log.isDebugEnabled())
            log.debug("Remove will not be done for key (obsolete entry got replaced or removed): " + key);
    }

    /**
     * Split clearLocally all task into multiple runnables.
     *
     * @return Split runnables.
     */
    public List<GridCacheClearAllRunnable<K, V>> splitClearLocally() {
        assert CLEAR_ALL_SPLIT_THRESHOLD > 0;

        int keySize = size();

        int cnt = Math.min(keySize / CLEAR_ALL_SPLIT_THRESHOLD + (keySize % CLEAR_ALL_SPLIT_THRESHOLD != 0 ? 1 : 0),
            Runtime.getRuntime().availableProcessors());

        if (cnt == 0)
            cnt = 1; // Still perform cleanup since there could be entries in swap.

        GridCacheVersion obsoleteVer = ctx.versions().next();

        List<GridCacheClearAllRunnable<K, V>> res = new ArrayList<>(cnt);

        for (int i = 0; i < cnt; i++)
            res.add(new GridCacheClearAllRunnable<>(this, obsoleteVer, i, cnt));

        return res;
    }

    /** {@inheritDoc} */
    @Override public boolean clearLocally(K key) {
        return clearLocally0(key);
    }

    /** {@inheritDoc} */
    @Override public void clearLocallyAll(Set<? extends K> keys) {
        clearLocally0(keys);
    }

    /** {@inheritDoc} */
    @Override public void clearLocally() {
        ctx.checkSecurity(GridSecurityPermission.CACHE_REMOVE);

        List<GridCacheClearAllRunnable<K, V>> jobs = splitClearLocally();

        if (!F.isEmpty(jobs)) {
            ExecutorService execSvc = null;

            if (jobs.size() > 1) {
                execSvc = Executors.newFixedThreadPool(jobs.size() - 1);

                for (int i = 1; i < jobs.size(); i++)
                    execSvc.submit(jobs.get(i));
            }

            try {
                jobs.get(0).run();
            }
            finally {
                if (execSvc != null) {
                    execSvc.shutdown();

                    try {
                        while (!execSvc.isTerminated() && !Thread.currentThread().isInterrupted())
                            execSvc.awaitTermination(1000, TimeUnit.MILLISECONDS);
                    }
                    catch (InterruptedException ignore) {
                        U.warn(log, "Got interrupted while waiting for Cache.clearLocally() executor service to " +
                            "finish.");

                        Thread.currentThread().interrupt();
                    }
                }
            }
        }
    }

    /**
     * @param keys Keys.
     * @param readers Readers flag.
     */
    public void clearLocally(Collection<KeyCacheObject> keys, boolean readers) {
        if (F.isEmpty(keys))
            return;

        GridCacheVersion obsoleteVer = ctx.versions().next();

        for (KeyCacheObject key : keys) {
            GridCacheEntryEx e = peekEx(key);

            try {
                if (e != null)
                    e.clear(obsoleteVer, readers, null);
            }
            catch (IgniteCheckedException ex) {
                U.error(log, "Failed to clearLocally entry (will continue to clearLocally other entries): " + e,
                    ex);
            }
        }
    }

    /**
     * Clears entry from cache.
     *
     * @param obsoleteVer Obsolete version to set.
     * @param key Key to clearLocally.
     * @param filter Optional filter.
     * @return {@code True} if cleared.
     */
    private boolean clearLocally(GridCacheVersion obsoleteVer, K key, @Nullable CacheEntryPredicate[] filter) {
        try {
            KeyCacheObject cacheKey = ctx.toCacheKeyObject(key);

            GridCacheEntryEx entry = ctx.isSwapOrOffheapEnabled() ? entryEx(cacheKey) : peekEx(cacheKey);

            if (entry != null)
                return entry.clear(obsoleteVer, false, filter);
        }
        catch (GridDhtInvalidPartitionException ignored) {
            return false;
        }
        catch (IgniteCheckedException ex) {
            U.error(log, "Failed to clearLocally entry for key: " + key, ex);
        }

        return false;
    }

    /** {@inheritDoc} */
    @Override public void clear() throws IgniteCheckedException {
        clear(0);
    }

    /** {@inheritDoc} */
    @Override public void clear(K key) throws IgniteCheckedException {
        // Clear local cache synchronously.
        clearLocally(key);

        clearRemotes(0, new GlobalClearKeySetCallable<K, V>(name(), Collections.singleton(key)));
    }

    /** {@inheritDoc} */
    @Override public void clearAll(Set<? extends K> keys) throws IgniteCheckedException {
        // Clear local cache synchronously.
        clearLocallyAll(keys);

        clearRemotes(0, new GlobalClearKeySetCallable<K, V>(name(), keys));
    }

    /** {@inheritDoc} */
    @Override public IgniteInternalFuture<?> clearAsync(K key) {
        return clearAsync(new GlobalClearKeySetCallable<K, V>(name(), Collections.singleton(key)));
    }

    /** {@inheritDoc} */
    @Override public IgniteInternalFuture<?> clearAsync(Set<? extends K> keys) {
        return clearAsync(new GlobalClearKeySetCallable<K, V>(name(), keys));
    }

    /** {@inheritDoc} */
    @Override public void clear(long timeout) throws IgniteCheckedException {
        // Clear local cache synchronously.
        clearLocally();

        clearRemotes(timeout, new GlobalClearAllCallable(name()));
    }

    /**
     * @param timeout Timeout for clearLocally all task in milliseconds (0 for never).
     *      Set it to larger value for large caches.
     * @param clearCall Global clear callable object.
     * @throws IgniteCheckedException In case of cache could not be cleared on any of the nodes.
     */
    private void clearRemotes(long timeout, GlobalClearCallable clearCall) throws IgniteCheckedException {
        try {
            // Send job to remote nodes only.
            Collection<ClusterNode> nodes =
                ctx.grid().cluster().forCacheNodes(name(), true, true, false).forRemotes().nodes();

            IgniteInternalFuture<Object> fut = null;

            if (!nodes.isEmpty()) {
                ctx.kernalContext().task().setThreadContext(TC_TIMEOUT, timeout);

                fut = ctx.closures().callAsyncNoFailover(BROADCAST, clearCall, nodes, true);
            }

            if (fut != null)
                fut.get();
        }
        catch (ClusterGroupEmptyCheckedException ignore) {
            if (log.isDebugEnabled())
                log.debug("All remote nodes left while cache clearLocally [cacheName=" + name() + "]");
        }
        catch (ComputeTaskTimeoutCheckedException e) {
            U.warn(log, "Timed out waiting for remote nodes to finish cache clear (consider increasing " +
                "'networkTimeout' configuration property) [cacheName=" + name() + "]");

            throw e;
        }
    }

    /** {@inheritDoc} */
    @Override public IgniteInternalFuture<?> clearAsync() {
        return clearAsync(new GlobalClearAllCallable(name()));
    }

    /**
     * @param clearCall Global clear callable object.
     * @return Future.
     */
    private IgniteInternalFuture<?> clearAsync(GlobalClearCallable clearCall) {
        Collection<ClusterNode> nodes = ctx.grid().cluster().forCacheNodes(name(), true, true, false).nodes();

        if (!nodes.isEmpty()) {
            IgniteInternalFuture<Object> fut =
                ctx.closures().callAsyncNoFailover(BROADCAST, clearCall, nodes, true);

            return fut.chain(new CX1<IgniteInternalFuture<Object>, Object>() {
                @Override public Object applyx(IgniteInternalFuture<Object> fut) throws IgniteCheckedException {
                    try {
                        return fut.get();
                    }
                    catch (ClusterGroupEmptyCheckedException ignore) {
                        if (log.isDebugEnabled())
                            log.debug("All remote nodes left while cache clearLocally [cacheName=" + name() + "]");

                        return null;
                    }
                }
            });
        }
        else
            return new GridFinishedFuture<>();
    }

    /**
     * @param entry Removes entry from cache if currently mapped value is the same as passed.
     */
    public void removeEntry(GridCacheEntryEx entry) {
        map.removeEntry(entry);
    }

    /**
     * Evicts an entry from cache.
     *
     * @param key Key.
     * @param ver Version.
     * @param filter Filter.
     * @return {@code True} if entry was evicted.
     */
    private boolean evictx(K key, GridCacheVersion ver,
        @Nullable CacheEntryPredicate[] filter) {
        KeyCacheObject cacheKey = ctx.toCacheKeyObject(key);

        GridCacheEntryEx entry = peekEx(cacheKey);

        if (entry == null)
            return true;

        try {
            return ctx.evicts().evict(entry, ver, true, filter);
        }
        catch (IgniteCheckedException ex) {
            U.error(log, "Failed to evict entry from cache: " + entry, ex);

            return false;
        }
    }

    /** {@inheritDoc} */
    @Override public V get(K key, @Nullable GridCacheEntryEx entry, boolean deserializePortable,
        @Nullable CacheEntryPredicate... filter) throws IgniteCheckedException {
        String taskName = ctx.kernalContext().job().currentTaskName();

        return getAllAsync(F.asList(key), !ctx.config().isReadFromBackup(), /*skip tx*/false, entry, null, taskName,
            deserializePortable, false).get().get(key);
    }

    /** {@inheritDoc} */
    @Override public V getForcePrimary(K key) throws IgniteCheckedException {
        String taskName = ctx.kernalContext().job().currentTaskName();

        return getAllAsync(F.asList(key), /*force primary*/true, /*skip tx*/false, null, null, taskName, true, false)
            .get().get(key);
    }

    /** {@inheritDoc} */
    @Override public IgniteInternalFuture<V> getForcePrimaryAsync(final K key) {
        String taskName = ctx.kernalContext().job().currentTaskName();

        return getAllAsync(Collections.singletonList(key), /*force primary*/true, /*skip tx*/false, null, null,
            taskName, true, false).chain(new CX1<IgniteInternalFuture<Map<K, V>>, V>() {
            @Override public V applyx(IgniteInternalFuture<Map<K, V>> e) throws IgniteCheckedException {
                return e.get().get(key);
            }
        });
    }

    /** {@inheritDoc} */
    @Nullable @Override public Map<K, V> getAllOutTx(List<K> keys) throws IgniteCheckedException {
        String taskName = ctx.kernalContext().job().currentTaskName();

        return getAllAsync(keys, !ctx.config().isReadFromBackup(), /*skip tx*/true, null, null, taskName, true, false)
            .get();
    }

    /** {@inheritDoc} */
    @Override public IgniteInternalFuture<Map<K, V>> getAllOutTxAsync(List<K> keys) {
        String taskName = ctx.kernalContext().job().currentTaskName();

        return getAllAsync(keys, !ctx.config().isReadFromBackup(), /*skip tx*/true, null, null, taskName, true, false);
    }

    /**
     * @param keys Keys.
     * @param reload Reload flag.
     * @param tx Transaction.
     * @param subjId Subject ID.
     * @param taskName Task name.
     * @param vis Visitor.
     * @return Future.
     */
    public IgniteInternalFuture<Object> readThroughAllAsync(final Collection<KeyCacheObject> keys,
        boolean reload,
        boolean skipVals,
        @Nullable final IgniteInternalTx tx,
        @Nullable UUID subjId,
        String taskName,
        final IgniteBiInClosure<KeyCacheObject, Object> vis) {
        return ctx.closures().callLocalSafe(new GPC<Object>() {
            @Nullable @Override public Object call() {
                try {
                    ctx.store().loadAllFromStore(tx, keys, vis);
                }
                catch (IgniteCheckedException e) {
                    throw new GridClosureException(e);
                }

                return null;
            }
        }, true);
    }

    /**
     * @param keys Keys.
     * @param ret Return flag.
     * @param skipVals Skip values flag.
     * @param subjId Subject ID.
     * @param taskName Task name.
     * @return Future.
     */
    public IgniteInternalFuture<Map<KeyCacheObject, CacheObject>> reloadAllAsync0(
        Collection<KeyCacheObject> keys,
        boolean ret,
        boolean skipVals,
        @Nullable UUID subjId,
        String taskName)
    {
        final AffinityTopologyVersion topVer = ctx.affinity().affinityTopologyVersion();

        if (!F.isEmpty(keys)) {
            final UUID uid = CU.uuid(); // Get meta UUID for this thread.

            assert keys != null;

            for (KeyCacheObject key : keys) {
                if (key == null)
                    continue;

                // Skip primary or backup entries for near cache.
                if (ctx.isNear() && ctx.affinity().localNode(key, topVer))
                    continue;

                while (true) {
                    try {
                        GridCacheEntryEx entry = entryExSafe(key, topVer);

                        if (entry == null)
                            break;

                        // Get version before checking filer.
                        GridCacheVersion ver = entry.version();

                        // Tag entry with current version.
                        entry.addMeta(uid, ver);

                        break;
                    }
                    catch (GridCacheEntryRemovedException ignore) {
                        if (log.isDebugEnabled())
                            log.debug("Got removed entry for reload (will retry): " + key);
                    }
                    catch (GridDhtInvalidPartitionException ignore) {
                        if (log.isDebugEnabled())
                            log.debug("Got invalid partition for key (will skip): " + key);

                        break;
                    }
                }
            }

            final Map<KeyCacheObject, CacheObject> map =
                ret ? U.<KeyCacheObject, CacheObject>newHashMap(keys.size()) : null;

            final Collection<KeyCacheObject> absentKeys = F.view(keys, CU.keyHasMeta(ctx, uid));

            final Collection<KeyCacheObject> loadedKeys = new GridConcurrentHashSet<>();

            IgniteInternalFuture<Object> readFut =
                readThroughAllAsync(absentKeys, true, skipVals, null, subjId, taskName, new CI2<KeyCacheObject, Object>() {
                    /** Version for all loaded entries. */
                    private GridCacheVersion nextVer = ctx.versions().next();

                    /** {@inheritDoc} */
                    @Override public void apply(KeyCacheObject key, Object val) {
                        loadedKeys.add(key);

                        GridCacheEntryEx entry = peekEx(key);

                        if (entry != null) {
                            try {
                                GridCacheVersion curVer = entry.removeMeta(uid);

                                // If entry passed the filter.
                                if (curVer != null) {
                                    boolean wasNew = entry.isNewLocked();

                                    entry.unswap();

                                    CacheObject cacheVal = ctx.toCacheObject(val);

                                    boolean set = entry.versionedValue(cacheVal, curVer, nextVer);

                                    ctx.evicts().touch(entry, topVer);

                                    if (map != null) {
                                        if (set || wasNew)
                                            map.put(key, cacheVal);
                                        else {
                                            try {
                                                GridTuple<CacheObject> v = entry.peek0(false, GLOBAL, null, null);

                                                if (v != null)
                                                    map.put(key, v.get());
                                            }
                                            catch (GridCacheFilterFailedException ex) {
                                                ex.printStackTrace();

                                                assert false;
                                            }
                                        }
                                    }

                                    if (log.isDebugEnabled()) {
                                        log.debug("Set value loaded from store into entry [set=" + set + ", " +
                                            "curVer=" +
                                            curVer + ", newVer=" + nextVer + ", entry=" + entry + ']');
                                    }
                                }
                                else {
                                    if (log.isDebugEnabled()) {
                                        log.debug("Current version was not found (either entry was removed or " +
                                            "validation was not passed: " + entry);
                                    }
                                }
                            }
                            catch (GridCacheEntryRemovedException ignore) {
                                if (log.isDebugEnabled()) {
                                    log.debug("Got removed entry for reload (will not store reloaded entry) " +
                                        "[entry=" + entry + ']');
                                }
                            }
                            catch (IgniteCheckedException e) {
                                throw new IgniteException(e);
                            }
                        }
                    }
                });

            return readFut.chain(new CX1<IgniteInternalFuture<Object>, Map<KeyCacheObject, CacheObject>>() {
                @Override public Map<KeyCacheObject, CacheObject> applyx(IgniteInternalFuture<Object> e)
                    throws IgniteCheckedException  {
                    // Touch all not loaded keys.
                    for (KeyCacheObject key : absentKeys) {
                        if (!loadedKeys.contains(key)) {
                            GridCacheEntryEx entry = peekEx(key);

                            if (entry != null)
                                ctx.evicts().touch(entry, topVer);
                        }
                    }

                    // Make sure there were no exceptions.
                    e.get();

                    return map;
                }
            });
        }

        return new GridFinishedFuture<>(Collections.<KeyCacheObject, CacheObject>emptyMap());
    }

    /**
     * @param key Key.
     * @param topVer Topology version.
     * @return Entry.
     */
    @Nullable protected GridCacheEntryEx entryExSafe(KeyCacheObject key, AffinityTopologyVersion topVer) {
        return entryEx(key);
    }

    /** {@inheritDoc} */
    @Override public boolean evict(K key) {
        return evict(key, (CacheEntryPredicate[])null);
    }

    /** {@inheritDoc} */
    @Override public void evictAll() {
        evictAll(keySet());
    }

    /** {@inheritDoc} */
    @Override public void evictAll(Collection<? extends K> keys) {
        evictAll(keys, (CacheEntryPredicate[])null);
    }

    /** {@inheritDoc} */
    @Nullable @Override public V get(K key) throws IgniteCheckedException {
        A.notNull(key, "key");

        boolean statsEnabled = ctx.config().isStatisticsEnabled();

        long start = statsEnabled ? System.nanoTime() : 0L;

        V val = get(key, true);

        if (ctx.config().getInterceptor() != null)
            val = (V)ctx.config().getInterceptor().onGet(key, val);

        if (statsEnabled)
            metrics0().addGetTimeNanos(System.nanoTime() - start);

        return val;
    }

    /** {@inheritDoc} */
    @Override public IgniteInternalFuture<V> getAsync(final K key) {
        A.notNull(key, "key");

        final boolean statsEnabled = ctx.config().isStatisticsEnabled();

        final long start = statsEnabled ? System.nanoTime() : 0L;

        IgniteInternalFuture<V> fut = getAsync(key, true);

        if (ctx.config().getInterceptor() != null)
            fut =  fut.chain(new CX1<IgniteInternalFuture<V>, V>() {
                @Override
                public V applyx(IgniteInternalFuture<V> f) throws IgniteCheckedException {
                    return (V)ctx.config().getInterceptor().onGet(key, f.get());
                }
            });

        if (statsEnabled)
            fut.listen(new UpdateGetTimeStatClosure<V>(metrics0(), start));

        return fut;
    }

    /** {@inheritDoc} */
    @Override public Map<K, V> getAll(@Nullable Collection<? extends K> keys) throws IgniteCheckedException {
        A.notNull(keys, "keys");

        boolean statsEnabled = ctx.config().isStatisticsEnabled();

        long start = statsEnabled ? System.nanoTime() : 0L;

        Map<K, V> map = getAll(keys, true);

        if (ctx.config().getInterceptor() != null)
            map = interceptGet(keys, map);

        if (statsEnabled)
            metrics0().addGetTimeNanos(System.nanoTime() - start);

        return map;
    }

    /** {@inheritDoc} */
    @Override public IgniteInternalFuture<Map<K, V>> getAllAsync(@Nullable final Collection<? extends K> keys) {
        A.notNull(keys, "keys");

        final boolean statsEnabled = ctx.config().isStatisticsEnabled();

        final long start = statsEnabled ? System.nanoTime() : 0L;

        IgniteInternalFuture<Map<K, V>> fut = getAllAsync(keys, true);

        if (ctx.config().getInterceptor() != null)
            return fut.chain(new CX1<IgniteInternalFuture<Map<K, V>>, Map<K, V>>() {
                @Override public Map<K, V> applyx(IgniteInternalFuture<Map<K, V>> f) throws IgniteCheckedException {
                    return interceptGet(keys, f.get());
                }
            });

        if (statsEnabled)
            fut.listen(new UpdateGetTimeStatClosure<Map<K, V>>(metrics0(), start));

        return fut;
    }

    /**
     * Applies cache interceptor on result of 'get' operation.
     *
     * @param keys All requested keys.
     * @param map Result map.
     * @return Map with values returned by cache interceptor..
     */
    @SuppressWarnings("IfMayBeConditional")
    private Map<K, V> interceptGet(@Nullable Collection<? extends K> keys, Map<K, V> map) {
        if (F.isEmpty(keys))
            return map;

        CacheInterceptor<K, V> interceptor = cacheCfg.getInterceptor();

        assert interceptor != null;

        Map<K, V> res = U.newHashMap(keys.size());

        for (Map.Entry<K, V> e : map.entrySet()) {
            V val = interceptor.onGet(e.getKey(), e.getValue());

            if (val != null)
                res.put(e.getKey(), val);
        }

        if (map.size() != keys.size()) { // Not all requested keys were in cache.
            for (K key : keys) {
                if (key != null) {
                    if (!map.containsKey(key)) {
                        V val = interceptor.onGet(key, null);

                        if (val != null)
                            res.put(key, val);
                    }
                }
            }
        }

        return res;
    }

    /**
     * @param keys Keys.
     * @param forcePrimary Force primary.
     * @param skipTx Skip tx.
     * @param entry Entry.
     * @param subjId Subj Id.
     * @param taskName Task name.
     * @param deserializePortable Deserialize portable.
     * @param skipVals Skip values.
     * @return Future for the get operation.
     * @see GridCacheAdapter#getAllAsync(Collection)
     */
    protected IgniteInternalFuture<Map<K, V>> getAllAsync(
        @Nullable Collection<? extends K> keys,
        boolean forcePrimary,
        boolean skipTx,
        @Nullable GridCacheEntryEx entry,
        @Nullable UUID subjId,
        String taskName,
        boolean deserializePortable,
        boolean skipVals
    ) {
        GridCacheProjectionImpl<K, V> prj = ctx.projectionPerCall();

        subjId = ctx.subjectIdPerCall(subjId, prj);

        return getAllAsync(keys,
                true,
                entry,
                !skipTx,
                subjId,
                taskName,
                deserializePortable,
                forcePrimary,
                skipVals ? null : expiryPolicy(prj != null ? prj.expiry() : null),
                skipVals);
    }

    /**
     * @param keys Keys.
     * @param readThrough Read through.
     * @param cached Cached.
     * @param checkTx Check tx.
     * @param subjId Subj Id.
     * @param taskName Task name.
     * @param deserializePortable Deserialize portable.
     * @param forcePrimary Froce primary.
     * @param expiry Expiry policy.
     * @param skipVals Skip values.
     * @return Future for the get operation.
     * @see GridCacheAdapter#getAllAsync(Collection)
     */
    public IgniteInternalFuture<Map<K, V>> getAllAsync(@Nullable final Collection<? extends K> keys,
        boolean readThrough,
        @Nullable GridCacheEntryEx cached,
        boolean checkTx,
        @Nullable final UUID subjId,
        final String taskName,
        final boolean deserializePortable,
        final boolean forcePrimary,
        @Nullable IgniteCacheExpiryPolicy expiry,
        final boolean skipVals
    ) {
        ctx.checkSecurity(GridSecurityPermission.CACHE_READ);

       if (keyCheck)
            validateCacheKeys(keys);

        return getAllAsync0(ctx.cacheKeysView(keys),
            readThrough,
            checkTx,
            subjId,
            taskName,
            deserializePortable,
            expiry,
            skipVals,
            false);
    }

    /**
     * @param keys Keys.
     * @param readThrough Read-through flag.
     * @param checkTx Check local transaction flag.
     * @param subjId Subject ID.
     * @param taskName Task name/
     * @param deserializePortable Deserialize portable flag.
     * @param expiry Expiry policy.
     * @param skipVals Skip values flag.
     * @param keepCacheObjects Keep cache objects
     * @return Future.
     */
    public <K1, V1> IgniteInternalFuture<Map<K1, V1>> getAllAsync0(@Nullable final Collection<KeyCacheObject> keys,
        boolean readThrough,
        boolean checkTx,
        @Nullable final UUID subjId,
        final String taskName,
        final boolean deserializePortable,
        @Nullable IgniteCacheExpiryPolicy expiry,
        final boolean skipVals,
        final boolean keepCacheObjects
        ) {
        if (F.isEmpty(keys))
            return new GridFinishedFuture<>(Collections.<K1, V1>emptyMap());

        IgniteTxLocalAdapter tx = null;

        if (checkTx) {
            try {
                checkJta();
            }
            catch (IgniteCheckedException e) {
                return new GridFinishedFuture<>(e);
            }

            tx = ctx.tm().threadLocalTx(ctx.system() ? ctx : null);
        }

        if (tx == null || tx.implicit()) {
            try {
                assert keys != null;

                final AffinityTopologyVersion topVer = tx == null
                    ? ctx.affinity().affinityTopologyVersion()
                    : tx.topologyVersion();

                final Map<K1, V1> map = new GridLeanMap<>(keys.size());

                Map<KeyCacheObject, GridCacheVersion> misses = null;

                for (KeyCacheObject key : keys) {
                    while (true) {
                        GridCacheEntryEx entry = entryEx(key);

                        try {
                            CacheObject val = entry.innerGet(null,
                                ctx.isSwapOrOffheapEnabled(),
                                /*don't read-through*/false,
                                /*fail-fast*/true,
                                /*unmarshal*/true,
                                /*update-metrics*/!skipVals,
                                /*event*/!skipVals,
                                /*temporary*/false,
                                subjId,
                                null,
                                taskName,
                                expiry);

                            if (val == null) {
                                GridCacheVersion ver = entry.version();

                                if (misses == null)
                                    misses = new GridLeanMap<>();

                                misses.put(key, ver);
                            }
                            else {
                                ctx.addResult(map, key, val, skipVals, keepCacheObjects, deserializePortable, true);

                                if (tx == null || (!tx.implicit() && tx.isolation() == READ_COMMITTED))
                                    ctx.evicts().touch(entry, topVer);

                                if (keys.size() == 1)
                                    // Safe to return because no locks are required in READ_COMMITTED mode.
                                    return new GridFinishedFuture<>(map);
                            }

                            break;
                        }
                        catch (GridCacheEntryRemovedException ignored) {
                            if (log.isDebugEnabled())
                                log.debug("Got removed entry in getAllAsync(..) method (will retry): " + key);
                        }
                        catch (GridCacheFilterFailedException ignore) {
                            if (log.isDebugEnabled())
                                log.debug("Filter validation failed for entry: " + entry);

                            if (tx == null || (!tx.implicit() && tx.isolation() == READ_COMMITTED))
                                ctx.evicts().touch(entry, topVer);

                            break; // While loop.
                        }
                    }
                }

                if (!skipVals && misses != null && readThrough && ctx.readThrough()) {
                    final Map<KeyCacheObject, GridCacheVersion> loadKeys = misses;

                    final IgniteTxLocalAdapter tx0 = tx;

                    final Collection<KeyCacheObject> loaded = new HashSet<>();

                    return new GridEmbeddedFuture(
                        ctx.closures().callLocalSafe(ctx.projectSafe(new GPC<Map<K1, V1>>() {
                            @Override public Map<K1, V1> call() throws Exception {
                                ctx.store().loadAllFromStore(null/*tx*/, loadKeys.keySet(), new CI2<KeyCacheObject, Object>() {
                                    /** New version for all new entries. */
                                    private GridCacheVersion nextVer;

                                    @Override public void apply(KeyCacheObject key, Object val) {
                                        GridCacheVersion ver = loadKeys.get(key);

                                        if (ver == null) {
                                            if (log.isDebugEnabled())
                                                log.debug("Value from storage was never asked for [key=" + key +
                                                    ", val=" + val + ']');

                                            return;
                                        }

                                        // Initialize next version.
                                        if (nextVer == null)
                                            nextVer = ctx.versions().next();

                                        loaded.add(key);

                                        CacheObject cacheVal = ctx.toCacheObject(val);

                                        while (true) {
                                            GridCacheEntryEx entry = entryEx(key);

                                            try {
                                                boolean set = entry.versionedValue(cacheVal, ver, nextVer);

                                                if (log.isDebugEnabled())
                                                    log.debug("Set value loaded from store into entry [set=" + set +
                                                        ", curVer=" + ver + ", newVer=" + nextVer + ", " +
                                                        "entry=" + entry + ']');

                                                // Don't put key-value pair into result map if value is null.
                                                if (val != null) {
                                                    ctx.addResult(map,
                                                        key,
                                                        cacheVal,
                                                        skipVals,
                                                        keepCacheObjects,
                                                        deserializePortable,
                                                        false);
                                                }

                                                if (tx0 == null || (!tx0.implicit() &&
                                                    tx0.isolation() == READ_COMMITTED))
                                                    ctx.evicts().touch(entry, topVer);

                                                break;
                                            }
                                            catch (GridCacheEntryRemovedException ignore) {
                                                if (log.isDebugEnabled())
                                                    log.debug("Got removed entry during getAllAsync (will retry): " +
                                                        entry);
                                            }
                                            catch (IgniteCheckedException e) {
                                                // Wrap errors (will be unwrapped).
                                                throw new GridClosureException(e);
                                            }
                                        }
                                    }
                                });

                                if (loaded.size() != loadKeys.size()) {
                                    for (KeyCacheObject key : loadKeys.keySet()) {
                                        if (loaded.contains(key))
                                            continue;

                                        if (tx0 == null || (!tx0.implicit() &&
                                            tx0.isolation() == READ_COMMITTED)) {
                                            GridCacheEntryEx entry = peekEx(key);

                                            if (entry != null)
                                                ctx.evicts().touch(entry, topVer);
                                        }
                                    }
                                }

                                return map;
                            }
                        }), true),
                        new C2<Map<K, V>, Exception, IgniteInternalFuture<Map<K, V>>>() {
                            @Override public IgniteInternalFuture<Map<K, V>> apply(Map<K, V> map, Exception e) {
                                if (e != null)
                                    return new GridFinishedFuture<>(e);

                                if (tx0 == null || (!tx0.implicit() && tx0.isolation() == READ_COMMITTED)) {
                                    Collection<KeyCacheObject> notFound = new HashSet<>(loadKeys.keySet());

                                    notFound.removeAll(loaded);

                                    // Touch entries that were not found in store.
                                    for (KeyCacheObject key : notFound) {
                                        GridCacheEntryEx entry = peekEx(key);

                                        if (entry != null)
                                            ctx.evicts().touch(entry, topVer);
                                    }
                                }

                                // There were no misses.
                                return new GridFinishedFuture<>(Collections.<K,
                                    V>emptyMap());
                            }
                        },
                        new C2<Map<K1, V1>, Exception, Map<K1, V1>>() {
                            @Override public Map<K1, V1> apply(Map<K1, V1> loaded, Exception e) {
                                if (e == null)
                                    map.putAll(loaded);

                                return map;
                            }
                        }
                    );
                }
                else {
                    // If misses is not empty and store is disabled, we should touch missed entries.
                    if (misses != null) {
                        for (KeyCacheObject key : misses.keySet()) {
                            GridCacheEntryEx entry = peekEx(key);

                            if (entry != null)
                                ctx.evicts().touch(entry, topVer);
                        }
                    }
                }

                return new GridFinishedFuture<>(map);
            }
            catch (IgniteCheckedException e) {
                return new GridFinishedFuture<>(e);
            }
        }
        else {
            return asyncOp(tx, new AsyncOp<Map<K1, V1>>(keys) {
                @Override public IgniteInternalFuture<Map<K1, V1>> op(IgniteTxLocalAdapter tx) {
                    return tx.getAllAsync(ctx, keys, null, deserializePortable, skipVals, false);
                }
            });
        }
    }

    /** {@inheritDoc} */
    @Override public V put(K key, V val, @Nullable CacheEntryPredicate... filter)
        throws IgniteCheckedException {
        return put(key, val, null, -1, filter);
    }

    /** {@inheritDoc} */
    @Nullable @Override public V put(final K key,
        final V val,
        @Nullable final GridCacheEntryEx cached,
        final long ttl,
        @Nullable final CacheEntryPredicate[] filter)
        throws IgniteCheckedException
    {
        boolean statsEnabled = ctx.config().isStatisticsEnabled();

        long start = statsEnabled ? System.nanoTime() : 0L;

        A.notNull(key, "key", val, "val");

        if (keyCheck)
            validateCacheKey(key);

        validateCacheValue(val);

        V prevVal = syncOp(new SyncOp<V>(true) {
            @Override public V op(IgniteTxLocalAdapter tx) throws IgniteCheckedException {
                return (V)tx.putAllAsync(ctx, F.t(key, val), true, cached, ttl, filter).get().value();
            }

            @Override public String toString() {
                return "put [key=" + key + ", val=" + val + ", filter=" + Arrays.toString(filter) + ']';
            }
        });

        if (statsEnabled)
            metrics0().addPutAndGetTimeNanos(System.nanoTime() - start);

        return prevVal;
    }

    /** {@inheritDoc} */
    @Override public boolean putx(final K key, final V val, @Nullable final GridCacheEntryEx cached,
        final long ttl, @Nullable final CacheEntryPredicate... filter) throws IgniteCheckedException {
        A.notNull(key, "key", val, "val");

        if (keyCheck)
            validateCacheKey(key);

        validateCacheValue(val);

        return syncOp(new SyncOp<Boolean>(true) {
            @Override public Boolean op(IgniteTxLocalAdapter tx) throws IgniteCheckedException {
                return tx.putAllAsync(ctx, F.t(key, val), false, cached, ttl, filter).get().success();
            }

            @Override public String toString() {
                return "put [key=" + key + ", val=" + val + ", filter=" + Arrays.toString(filter) + ']';
            }
        });
    }

    /** {@inheritDoc} */
    @Override public IgniteInternalFuture<V> putAsync(K key, V val,
        @Nullable CacheEntryPredicate[] filter) {
        final boolean statsEnabled = ctx.config().isStatisticsEnabled();

        final long start = statsEnabled ? System.nanoTime() : 0L;

        IgniteInternalFuture<V> fut = putAsync(key, val, null, -1, filter);

        if (statsEnabled)
            fut.listen(new UpdatePutAndGetTimeStatClosure<V>(metrics0(), start));

        return fut;
    }

    /** {@inheritDoc} */
    @Override public IgniteInternalFuture<V> putAsync(final K key, final V val, @Nullable final GridCacheEntryEx entry,
        final long ttl, @Nullable final CacheEntryPredicate... filter) {
        A.notNull(key, "key", val, "val");

        if (keyCheck)
            validateCacheKey(key);

        validateCacheValue(val);

        return asyncOp(new AsyncOp<V>(key) {
            @Override public IgniteInternalFuture<V> op(IgniteTxLocalAdapter tx) {
                return tx.putAllAsync(ctx, F.t(key, val), true, entry, ttl, filter)
                    .chain((IgniteClosure<IgniteInternalFuture<GridCacheReturn>, V>)RET2VAL);
            }

            @Override public String toString() {
                return "putAsync [key=" + key + ", val=" + val + ", filter=" + Arrays.toString(filter) + ']';
            }
        });
    }

    /** {@inheritDoc} */
    @Override public boolean putx(final K key, final V val,
        final CacheEntryPredicate[] filter) throws IgniteCheckedException {
        boolean statsEnabled = ctx.config().isStatisticsEnabled();

        long start = statsEnabled ? System.nanoTime() : 0L;

        A.notNull(key, "key", val, "val");

        if (keyCheck)
            validateCacheKey(key);

        validateCacheValue(val);

        Boolean stored = syncOp(new SyncOp<Boolean>(true) {
            @Override public Boolean op(IgniteTxLocalAdapter tx) throws IgniteCheckedException {
                return tx.putAllAsync(ctx, F.t(key, val), false, null, -1, filter).get().success();
            }

            @Override public String toString() {
                return "putx [key=" + key + ", val=" + val + ", filter=" + Arrays.toString(filter) + ']';
            }
        });

        if (statsEnabled)
            metrics0().addPutTimeNanos(System.nanoTime() - start);

        return stored;
    }

    /** {@inheritDoc} */
    @Override public void putAllConflict(final Map<KeyCacheObject, GridCacheDrInfo> drMap)
        throws IgniteCheckedException {
        if (F.isEmpty(drMap))
            return;

        ctx.dr().onReceiveCacheEntriesReceived(drMap.size());

        syncOp(new SyncInOp(drMap.size() == 1) {
            @Override public void inOp(IgniteTxLocalAdapter tx) throws IgniteCheckedException {
                tx.putAllDrAsync(ctx, drMap).get();
            }

            @Override public String toString() {
                return "putAllConflict [drMap=" + drMap + ']';
            }
        });
    }

    /** {@inheritDoc} */
    @Override public IgniteInternalFuture<?> putAllConflictAsync(final Map<KeyCacheObject, GridCacheDrInfo> drMap)
        throws IgniteCheckedException {
        if (F.isEmpty(drMap))
            return new GridFinishedFuture<Object>();

        ctx.dr().onReceiveCacheEntriesReceived(drMap.size());

        return asyncOp(new AsyncInOp(drMap.keySet()) {
            @Override public IgniteInternalFuture<?> inOp(IgniteTxLocalAdapter tx) {
                return tx.putAllDrAsync(ctx, drMap);
            }

            @Override public String toString() {
                return "putAllConflictAsync [drMap=" + drMap + ']';
            }
        });
    }

    /** {@inheritDoc} */
    @Override public <T> EntryProcessorResult<T> invoke(final K key,
        final EntryProcessor<K, V, T> entryProcessor,
        final Object... args)
        throws IgniteCheckedException {
        A.notNull(key, "key", entryProcessor, "entryProcessor");

        if (keyCheck)
            validateCacheKey(key);

        return syncOp(new SyncOp<EntryProcessorResult<T>>(true) {
            @Nullable @Override public EntryProcessorResult<T> op(IgniteTxLocalAdapter tx)
                throws IgniteCheckedException {
                Map<? extends K, EntryProcessor<K, V, Object>> invokeMap =
                    Collections.singletonMap(key, (EntryProcessor<K, V, Object>) entryProcessor);

                IgniteInternalFuture<GridCacheReturn> fut = tx.invokeAsync(ctx, invokeMap, args);

                Map<K, EntryProcessorResult<T>> resMap = fut.get().value();

                EntryProcessorResult<T> res = null;

                if (resMap != null) {
                    assert resMap.isEmpty() || resMap.size() == 1 : resMap.size();

                    res = resMap.isEmpty() ? null : resMap.values().iterator().next();
                }

                return res != null ? res : new CacheInvokeResult<>((T)null);
            }
        });
    }

    /** {@inheritDoc} */
    @Override public <T> Map<K, EntryProcessorResult<T>> invokeAll(final Set<? extends K> keys,
        final EntryProcessor<K, V, T> entryProcessor,
        final Object... args) throws IgniteCheckedException {
        A.notNull(keys, "keys", entryProcessor, "entryProcessor");

        if (keyCheck)
            validateCacheKeys(keys);

        return syncOp(new SyncOp<Map<K, EntryProcessorResult<T>>>(keys.size() == 1) {
            @Nullable @Override public Map<K, EntryProcessorResult<T>> op(IgniteTxLocalAdapter tx)
                    throws IgniteCheckedException {
                Map<? extends K, EntryProcessor<K, V, Object>> invokeMap = F.viewAsMap(keys,
                        new C1<K, EntryProcessor<K, V, Object>>() {
                            @Override public EntryProcessor apply(K k) {
                                return entryProcessor;
                            }
                        });

                IgniteInternalFuture<GridCacheReturn> fut = tx.invokeAsync(ctx, invokeMap, args);

                Map<K, EntryProcessorResult<T>> res = fut.get().value();

                return res != null ? res : Collections.<K, EntryProcessorResult<T>>emptyMap();
            }
        });
    }

    /** {@inheritDoc} */
    @Override public <T> IgniteInternalFuture<EntryProcessorResult<T>> invokeAsync(
        final K key,
        final EntryProcessor<K, V, T> entryProcessor,
        final Object... args)
        throws EntryProcessorException {
        A.notNull(key, "key", entryProcessor, "entryProcessor");

        if (keyCheck)
            validateCacheKey(key);

        IgniteInternalFuture<?> fut = asyncOp(new AsyncInOp(key) {
            @Override public IgniteInternalFuture<GridCacheReturn> inOp(IgniteTxLocalAdapter tx) {
                Map<? extends K, EntryProcessor<K, V, Object>> invokeMap =
                    Collections.singletonMap(key, (EntryProcessor<K, V, Object>) entryProcessor);

                return tx.invokeAsync(ctx, invokeMap, args);
            }

            @Override public String toString() {
                return "invokeAsync [key=" + key + ", entryProcessor=" + entryProcessor + ']';
            }
        });

        IgniteInternalFuture<GridCacheReturn> fut0 = (IgniteInternalFuture<GridCacheReturn>)fut;

        return fut0.chain(new CX1<IgniteInternalFuture<GridCacheReturn>, EntryProcessorResult<T>>() {
            @Override public EntryProcessorResult<T> applyx(IgniteInternalFuture<GridCacheReturn> fut)
                throws IgniteCheckedException {
                    GridCacheReturn ret = fut.get();

                    Map<K, EntryProcessorResult<T>> resMap = ret.value();

                    if (resMap != null) {
                        assert resMap.isEmpty() || resMap.size() == 1 : resMap.size();

                        return resMap.isEmpty() ? null : resMap.values().iterator().next();
                    }

                    return null;
                }
            });
    }

    /** {@inheritDoc} */
    @Override public <T> IgniteInternalFuture<Map<K, EntryProcessorResult<T>>> invokeAllAsync(
        final Set<? extends K> keys,
        final EntryProcessor<K, V, T> entryProcessor,
        final Object... args) {
        A.notNull(keys, "keys", entryProcessor, "entryProcessor");

        if (keyCheck)
            validateCacheKeys(keys);

        IgniteInternalFuture<?> fut = asyncOp(new AsyncInOp(keys) {
            @Override public IgniteInternalFuture<GridCacheReturn> inOp(IgniteTxLocalAdapter tx) {
                Map<? extends K, EntryProcessor<K, V, Object>> invokeMap = F.viewAsMap(keys, new C1<K, EntryProcessor<K, V, Object>>() {
                    @Override public EntryProcessor apply(K k) {
                        return entryProcessor;
                    }
                });

                return tx.invokeAsync(ctx, invokeMap, args);
            }

            @Override public String toString() {
                return "invokeAllAsync [keys=" + keys + ", entryProcessor=" + entryProcessor + ']';
            }
        });

        IgniteInternalFuture<GridCacheReturn> fut0 =
            (IgniteInternalFuture<GridCacheReturn>)fut;

        return fut0.chain(new CX1<IgniteInternalFuture<GridCacheReturn>, Map<K, EntryProcessorResult<T>>>() {
            @Override public Map<K, EntryProcessorResult<T>> applyx(IgniteInternalFuture<GridCacheReturn> fut)
                throws IgniteCheckedException {
                    GridCacheReturn ret = fut.get();

                    assert ret != null;

                    return ret.value() != null ? ret.<Map<K, EntryProcessorResult<T>>>value() : Collections.<K, EntryProcessorResult<T>>emptyMap();
                }
            });
    }

    /** {@inheritDoc} */
    @Override public <T> IgniteInternalFuture<Map<K, EntryProcessorResult<T>>> invokeAllAsync(
        final Map<? extends K, ? extends EntryProcessor<K, V, T>> map,
        final Object... args) {
        A.notNull(map, "map");

        if (keyCheck)
            validateCacheKeys(map.keySet());

        IgniteInternalFuture<?> fut = asyncOp(new AsyncInOp(map.keySet()) {
            @Override public IgniteInternalFuture<GridCacheReturn> inOp(IgniteTxLocalAdapter tx) {
                return tx.invokeAsync(ctx, (Map<? extends K, ? extends EntryProcessor<K, V, Object>>)map, args);
            }

            @Override public String toString() {
                return "invokeAllAsync [map=" + map + ']';
            }
        });

        IgniteInternalFuture<GridCacheReturn> fut0 = (IgniteInternalFuture<GridCacheReturn>)fut;

        return fut0.chain(new CX1<IgniteInternalFuture<GridCacheReturn>, Map<K, EntryProcessorResult<T>>>() {
            @Override public Map<K, EntryProcessorResult<T>> applyx(IgniteInternalFuture<GridCacheReturn> fut)
                    throws IgniteCheckedException {
                GridCacheReturn ret = fut.get();

                assert ret != null;

                return ret.value() != null ? ret.<Map<K, EntryProcessorResult<T>>>value() : Collections.<K, EntryProcessorResult<T>>emptyMap();
            }
        });
    }

    /** {@inheritDoc} */
    @Override public <T> Map<K, EntryProcessorResult<T>> invokeAll(
        final Map<? extends K, ? extends EntryProcessor<K, V, T>> map,
        final Object... args) throws IgniteCheckedException {
        A.notNull(map, "map");

        if (keyCheck)
            validateCacheKeys(map.keySet());

        return syncOp(new SyncOp<Map<K, EntryProcessorResult<T>>>(map.size() == 1) {
            @Nullable @Override public Map<K, EntryProcessorResult<T>> op(IgniteTxLocalAdapter tx)
                throws IgniteCheckedException {
                IgniteInternalFuture<GridCacheReturn> fut =
                    tx.invokeAsync(ctx, (Map<? extends K, ? extends EntryProcessor<K, V, Object>>)map, args);

                return fut.get().value();
            }
        });
    }

    /** {@inheritDoc} */
    @Override public IgniteInternalFuture<Boolean> putxAsync(K key, V val,
        @Nullable CacheEntryPredicate... filter) {
        final boolean statsEnabled = ctx.config().isStatisticsEnabled();

        final long start = statsEnabled ? System.nanoTime() : 0L;

        IgniteInternalFuture<Boolean> fut = putxAsync(key, val, null, -1, filter);

        if (statsEnabled)
            fut.listen(new UpdatePutTimeStatClosure<Boolean>(metrics0(), start));

        return fut;
    }

    /** {@inheritDoc} */
    @Override public IgniteInternalFuture<Boolean> putxAsync(final K key, final V val,
        @Nullable final GridCacheEntryEx entry, final long ttl,
        @Nullable final CacheEntryPredicate... filter) {
        A.notNull(key, "key", val, "val");

        if (keyCheck)
            validateCacheKey(key);

        validateCacheValue(val);

        return asyncOp(new AsyncOp<Boolean>(key) {
            @Override public IgniteInternalFuture<Boolean> op(IgniteTxLocalAdapter tx) {
                return tx.putAllAsync(ctx, F.t(key, val), false, entry, ttl, filter).chain(
                    (IgniteClosure<IgniteInternalFuture<GridCacheReturn>, Boolean>) RET2FLAG);
            }

            @Override public String toString() {
                return "putxAsync [key=" + key + ", val=" + val + ", filter=" + Arrays.toString(filter) + ']';
            }
        });
    }

    /**
     * Tries to put value in cache. Will fail with {@link GridCacheTryPutFailedException}
     * if topology exchange is in progress.
     *
     * @param key Key.
     * @param val value.
     * @return Old value.
     * @throws IgniteCheckedException In case of error.
     */
    @Nullable public V tryPutIfAbsent(K key, V val) throws IgniteCheckedException {
        // Supported only in ATOMIC cache.
        throw new UnsupportedOperationException();
    }

    /** {@inheritDoc} */
    @Nullable @Override public V putIfAbsent(final K key, final V val) throws IgniteCheckedException {
        A.notNull(key, "key", val, "val");

        if (keyCheck)
            validateCacheKey(key);

        validateCacheValue(val);

        return syncOp(new SyncOp<V>(true) {
            @Override public V op(IgniteTxLocalAdapter tx) throws IgniteCheckedException {
                return (V)tx.putAllAsync(ctx, F.t(key, val), true, null, -1, ctx.noValArray()).get().value();
            }

            @Override public String toString() {
                return "putIfAbsent [key=" + key + ", val=" + val + ']';
            }
        });
    }

    /** {@inheritDoc} */
    @Override public IgniteInternalFuture<V> putIfAbsentAsync(final K key, final V val) {
        final boolean statsEnabled = ctx.config().isStatisticsEnabled();

        final long start = statsEnabled ? System.nanoTime() : 0L;

        A.notNull(key, "key", val, "val");

        if (keyCheck)
            validateCacheKey(key);

        validateCacheValue(val);

        IgniteInternalFuture<V> fut = asyncOp(new AsyncOp<V>(key) {
            @Override public IgniteInternalFuture<V> op(IgniteTxLocalAdapter tx) {
                return tx.putAllAsync(ctx, F.t(key, val), true, null, -1, ctx.noValArray())
                    .chain((IgniteClosure<IgniteInternalFuture<GridCacheReturn>, V>) RET2VAL);
            }

            @Override public String toString() {
                return "putIfAbsentAsync [key=" + key + ", val=" + val + ']';
            }
        });

        if(statsEnabled)
            fut.listen(new UpdatePutTimeStatClosure<V>(metrics0(), start));

        return fut;
    }

    /** {@inheritDoc} */
    @Override public boolean putxIfAbsent(final K key, final V val) throws IgniteCheckedException {
        boolean statsEnabled = ctx.config().isStatisticsEnabled();

        long start = statsEnabled ? System.nanoTime() : 0L;

        A.notNull(key, "key", val, "val");

        if (keyCheck)
            validateCacheKey(key);

        validateCacheValue(val);

        Boolean stored = syncOp(new SyncOp<Boolean>(true) {
            @Override public Boolean op(IgniteTxLocalAdapter tx) throws IgniteCheckedException {
                return tx.putAllAsync(ctx, F.t(key, val), false, null, -1, ctx.noValArray()).get().success();
            }

            @Override public String toString() {
                return "putxIfAbsent [key=" + key + ", val=" + val + ']';
            }
        });

        if (statsEnabled && stored)
            metrics0().addPutTimeNanos(System.nanoTime() - start);

        return stored;
    }

    /** {@inheritDoc} */
    @Override public IgniteInternalFuture<Boolean> putxIfAbsentAsync(final K key, final V val) {
        final boolean statsEnabled = ctx.config().isStatisticsEnabled();

        final long start = statsEnabled ? System.nanoTime() : 0L;

        A.notNull(key, "key", val, "val");

        if (keyCheck)
            validateCacheKey(key);

        validateCacheValue(val);

        IgniteInternalFuture<Boolean> fut = asyncOp(new AsyncOp<Boolean>(key) {
            @Override public IgniteInternalFuture<Boolean> op(IgniteTxLocalAdapter tx) {
                return tx.putAllAsync(ctx, F.t(key, val), false, null, -1, ctx.noValArray()).chain(
                    (IgniteClosure<IgniteInternalFuture<GridCacheReturn>, Boolean>)RET2FLAG);
            }

            @Override public String toString() {
                return "putxIfAbsentAsync [key=" + key + ", val=" + val + ']';
            }
        });

        if (statsEnabled)
            fut.listen(new UpdatePutTimeStatClosure<Boolean>(metrics0(), start));

        return fut;
    }

    /** {@inheritDoc} */
    @Nullable @Override public V replace(final K key, final V val) throws IgniteCheckedException {
        A.notNull(key, "key", val, "val");

        if (keyCheck)
            validateCacheKey(key);

        validateCacheValue(val);

        return syncOp(new SyncOp<V>(true) {
            @Override public V op(IgniteTxLocalAdapter tx) throws IgniteCheckedException {
                return (V)tx.putAllAsync(ctx, F.t(key, val), true, null, -1, ctx.hasValArray()).get().value();
            }

            @Override public String toString() {
                return "replace [key=" + key + ", val=" + val + ']';
            }
        });
    }

    /** {@inheritDoc} */
    @Override public IgniteInternalFuture<V> replaceAsync(final K key, final V val) {
        final boolean statsEnabled = ctx.config().isStatisticsEnabled();

        final long start = statsEnabled ? System.nanoTime() : 0L;

        A.notNull(key, "key", val, "val");

        if (keyCheck)
            validateCacheKey(key);

        validateCacheValue(val);

        IgniteInternalFuture<V> fut = asyncOp(new AsyncOp<V>(key) {
            @Override public IgniteInternalFuture<V> op(IgniteTxLocalAdapter tx) {
                return tx.putAllAsync(ctx, F.t(key, val), true, null, -1, ctx.hasValArray()).chain(
                    (IgniteClosure<IgniteInternalFuture<GridCacheReturn>, V>)RET2VAL);
            }

            @Override public String toString() {
                return "replaceAsync [key=" + key + ", val=" + val + ']';
            }
        });

        if (statsEnabled)
            fut.listen(new UpdatePutAndGetTimeStatClosure<V>(metrics0(), start));

        return fut;
    }

    /** {@inheritDoc} */
    @Override public boolean replacex(final K key, final V val) throws IgniteCheckedException {
        A.notNull(key, "key", val, "val");

        if (keyCheck)
            validateCacheKey(key);

        validateCacheValue(val);

        return syncOp(new SyncOp<Boolean>(true) {
            @Override public Boolean op(IgniteTxLocalAdapter tx) throws IgniteCheckedException {
                return tx.putAllAsync(ctx, F.t(key, val), false, null, -1, ctx.hasValArray()).get().success();
            }

            @Override public String toString() {
                return "replacex [key=" + key + ", val=" + val + ']';
            }
        });
    }

    /** {@inheritDoc} */
    @Override public IgniteInternalFuture<Boolean> replacexAsync(final K key, final V val) {
        A.notNull(key, "key", val, "val");

        if (keyCheck)
            validateCacheKey(key);

        validateCacheValue(val);

        return asyncOp(new AsyncOp<Boolean>(key) {
            @Override public IgniteInternalFuture<Boolean> op(IgniteTxLocalAdapter tx) {
                return tx.putAllAsync(ctx, F.t(key, val), false, null, -1, ctx.hasValArray()).chain(
                    (IgniteClosure<IgniteInternalFuture<GridCacheReturn>, Boolean>) RET2FLAG);
            }

            @Override public String toString() {
                return "replacexAsync [key=" + key + ", val=" + val + ']';
            }
        });
    }

    /** {@inheritDoc} */
    @Override public boolean replace(final K key, final V oldVal, final V newVal) throws IgniteCheckedException {
        A.notNull(key, "key", oldVal, "oldVal", newVal, "newVal");

        if (keyCheck)
            validateCacheKey(key);

        validateCacheValue(oldVal);

        validateCacheValue(newVal);

        return syncOp(new SyncOp<Boolean>(true) {
            @Override public Boolean op(IgniteTxLocalAdapter tx) throws IgniteCheckedException {
                // Register before hiding in the filter.
                if (ctx.deploymentEnabled())
                    ctx.deploy().registerClass(oldVal);

                return tx.putAllAsync(ctx, F.t(key, newVal), false, null, -1, ctx.equalsValArray(oldVal)).get()
                    .success();
            }

            @Override public String toString() {
                return "replace [key=" + key + ", oldVal=" + oldVal + ", newVal=" + newVal + ']';
            }
        });
    }

    /** {@inheritDoc} */
    @Override public IgniteInternalFuture<Boolean> replaceAsync(final K key, final V oldVal, final V newVal) {
        final boolean statsEnabled = ctx.config().isStatisticsEnabled();

        final long start = statsEnabled ? System.nanoTime() : 0L;

        A.notNull(key, "key", oldVal, "oldVal", newVal, "newVal");

        if (keyCheck)
            validateCacheKey(key);

        validateCacheValue(oldVal);

        validateCacheValue(newVal);

        IgniteInternalFuture<Boolean> fut = asyncOp(new AsyncOp<Boolean>(key) {
            @Override public IgniteInternalFuture<Boolean> op(IgniteTxLocalAdapter tx) {
                // Register before hiding in the filter.
                if (ctx.deploymentEnabled()) {
                    try {
                        ctx.deploy().registerClass(oldVal);
                    }
                    catch (IgniteCheckedException e) {
                        return new GridFinishedFuture<>(e);
                    }
                }

                return tx.putAllAsync(ctx, F.t(key, newVal), false, null, -1, ctx.equalsValArray(oldVal)).chain(
                    (IgniteClosure<IgniteInternalFuture<GridCacheReturn>, Boolean>)RET2FLAG);
            }

            @Override public String toString() {
                return "replaceAsync [key=" + key + ", oldVal=" + oldVal + ", newVal=" + newVal + ']';
            }
        });

        if (statsEnabled)
            fut.listen(new UpdatePutAndGetTimeStatClosure<Boolean>(metrics0(), start));

        return fut;
    }

    /** {@inheritDoc} */
    @Override public void putAll(@Nullable final Map<? extends K, ? extends V> m,
        final CacheEntryPredicate[] filter) throws IgniteCheckedException {
        boolean statsEnabled = ctx.config().isStatisticsEnabled();

        long start = statsEnabled ? System.nanoTime() : 0L;

        if (F.isEmpty(m))
            return;

        if (keyCheck)
            validateCacheKeys(m.keySet());

        validateCacheValues(m.values());

        syncOp(new SyncInOp(m.size() == 1) {
            @Override public void inOp(IgniteTxLocalAdapter tx) throws IgniteCheckedException {
                tx.putAllAsync(ctx, m, false, null, -1, filter).get();
            }

            @Override public String toString() {
                return "putAll [map=" + m + ", filter=" + Arrays.toString(filter) + ']';
            }
        });

        if (statsEnabled)
            metrics0().addPutTimeNanos(System.nanoTime() - start);
    }

    /** {@inheritDoc} */
    @Override public IgniteInternalFuture<?> putAllAsync(final Map<? extends K, ? extends V> m,
        @Nullable final CacheEntryPredicate... filter) {
        if (F.isEmpty(m))
            return new GridFinishedFuture<Object>();

        if (keyCheck)
            validateCacheKeys(m.keySet());

        validateCacheValues(m.values());

        return asyncOp(new AsyncInOp(m.keySet()) {
            @Override public IgniteInternalFuture<?> inOp(IgniteTxLocalAdapter tx) {
                return tx.putAllAsync(ctx, m, false, null, -1, filter).chain(RET2NULL);
            }

            @Override public String toString() {
                return "putAllAsync [map=" + m + ", filter=" + Arrays.toString(filter) + ']';
            }
        });
    }

    /** {@inheritDoc} */
    @Nullable @Override public V remove(K key, CacheEntryPredicate[] filter)
        throws IgniteCheckedException {
        return remove(key, null, filter);
    }

    /** {@inheritDoc} */
    @Override public V remove(final K key, @Nullable final GridCacheEntryEx entry,
        @Nullable final CacheEntryPredicate... filter) throws IgniteCheckedException {
        boolean statsEnabled = ctx.config().isStatisticsEnabled();

        long start = statsEnabled ? System.nanoTime() : 0L;

        A.notNull(key, "key");

        if (keyCheck)
            validateCacheKey(key);

        V prevVal = syncOp(new SyncOp<V>(true) {
            @Override public V op(IgniteTxLocalAdapter tx) throws IgniteCheckedException {
                V ret = (V) tx.removeAllAsync(ctx, Collections.singletonList(key), entry, true, filter).get().value();

                if (ctx.config().getInterceptor() != null)
                    return (V) ctx.config().getInterceptor().onBeforeRemove(new CacheEntryImpl(key, ret)).get2();

                return ret;
            }

            @Override public String toString() {
                return "remove [key=" + key + ", filter=" + Arrays.toString(filter) + ']';
            }
        });

        if (statsEnabled)
            metrics0().addRemoveAndGetTimeNanos(System.nanoTime() - start);

        return prevVal;
    }

    /** {@inheritDoc} */
    @Override public IgniteInternalFuture<V> removeAsync(K key, CacheEntryPredicate... filter) {
        final boolean statsEnabled = ctx.config().isStatisticsEnabled();

        final long start = statsEnabled ? System.nanoTime() : 0L;

        IgniteInternalFuture<V> fut = removeAsync(key, null, filter);

        if (statsEnabled)
            fut.listen(new UpdateRemoveTimeStatClosure<V>(metrics0(), start));

        return fut;
    }

    /** {@inheritDoc} */
    @Override public IgniteInternalFuture<V> removeAsync(final K key, @Nullable final GridCacheEntryEx entry,
        @Nullable final CacheEntryPredicate... filter) {
        final boolean statsEnabled = ctx.config().isStatisticsEnabled();

        final long start = statsEnabled ? System.nanoTime() : 0L;

        A.notNull(key, "key");

        if (keyCheck)
            validateCacheKey(key);

        IgniteInternalFuture<V> fut = asyncOp(new AsyncOp<V>(key) {
            @Override public IgniteInternalFuture<V> op(IgniteTxLocalAdapter tx) {
                // TODO should we invoke interceptor here?
                return tx.removeAllAsync(ctx, Collections.singletonList(key), null, true, filter)
                    .chain((IgniteClosure<IgniteInternalFuture<GridCacheReturn>, V>) RET2VAL);
            }

            @Override public String toString() {
                return "removeAsync [key=" + key + ", filter=" + Arrays.toString(filter) + ']';
            }
        });

        if (statsEnabled)
            fut.listen(new UpdateRemoveTimeStatClosure<V>(metrics0(), start));

        return fut;
    }

    /** {@inheritDoc} */
    @Override public void removeAll(final Collection<? extends K> keys,
        final CacheEntryPredicate... filter) throws IgniteCheckedException {
        boolean statsEnabled = ctx.config().isStatisticsEnabled();

        long start = statsEnabled ? System.nanoTime() : 0L;

        A.notNull(keys, "keys");

        if (F.isEmpty(keys))
            return;

        if (keyCheck)
            validateCacheKeys(keys);

        syncOp(new SyncInOp(keys.size() == 1) {
            @Override public void inOp(IgniteTxLocalAdapter tx) throws IgniteCheckedException {
                tx.removeAllAsync(ctx, keys, null, false, filter).get();
            }

            @Override public String toString() {
                return "removeAll [keys=" + keys + ", filter=" + Arrays.toString(filter) + ']';
            }
        });

        if (statsEnabled)
            metrics0().addRemoveTimeNanos(System.nanoTime() - start);
    }

    /** {@inheritDoc} */
    @Override public IgniteInternalFuture<?> removeAllAsync(@Nullable final Collection<? extends K> keys,
        final CacheEntryPredicate... filter) {
        final boolean statsEnabled = ctx.config().isStatisticsEnabled();

        final long start = statsEnabled ? System.nanoTime() : 0L;

        if (F.isEmpty(keys))
            return new GridFinishedFuture<Object>();

        if (keyCheck)
            validateCacheKeys(keys);

        IgniteInternalFuture<Object> fut = asyncOp(new AsyncInOp(keys) {
            @Override public IgniteInternalFuture<?> inOp(IgniteTxLocalAdapter tx) {
                return tx.removeAllAsync(ctx, keys, null, false, filter).chain(RET2NULL);
            }

            @Override public String toString() {
                return "removeAllAsync [keys=" + keys + ", filter=" + Arrays.toString(filter) + ']';
            }
        });

        if (statsEnabled)
            fut.listen(new UpdateRemoveTimeStatClosure<>(metrics0(), start));

        return fut;
    }

    /** {@inheritDoc} */
    @Override public boolean removex(final K key, final CacheEntryPredicate... filter)
        throws IgniteCheckedException {
        boolean statsEnabled = ctx.config().isStatisticsEnabled();

        long start = statsEnabled ? System.nanoTime() : 0L;

        boolean rmv = removex(key, null, filter);

        if (statsEnabled && rmv)
            metrics0().addRemoveTimeNanos(System.nanoTime() - start);

        return rmv;
    }

    /** {@inheritDoc} */
    @Override public boolean removex(final K key, @Nullable final GridCacheEntryEx entry,
        @Nullable final CacheEntryPredicate... filter) throws IgniteCheckedException {
        boolean statsEnabled = ctx.config().isStatisticsEnabled();

        long start = statsEnabled ? System.nanoTime() : 0L;

        A.notNull(key, "key");

        if (keyCheck)
            validateCacheKey(key);

        boolean rmv = syncOp(new SyncOp<Boolean>(true) {
            @Override public Boolean op(IgniteTxLocalAdapter tx) throws IgniteCheckedException {
                return tx.removeAllAsync(ctx, Collections.singletonList(key), entry, false, filter).get().success();
            }

            @Override public String toString() {
                return "removex [key=" + key + ", filter=" + Arrays.toString(filter) + ']';
            }
        });

        if (statsEnabled && rmv)
            metrics0().addRemoveTimeNanos(System.nanoTime() - start);

        return rmv;
    }

    /** {@inheritDoc} */
    @Override public IgniteInternalFuture<Boolean> removexAsync(K key, CacheEntryPredicate... filter) {
        A.notNull(key, "key");

        return removexAsync(key, null, filter);
    }

    /** {@inheritDoc} */
    @Override public IgniteInternalFuture<Boolean> removexAsync(final K key, @Nullable final GridCacheEntryEx entry,
        @Nullable final CacheEntryPredicate... filter) {
        final boolean statsEnabled = ctx.config().isStatisticsEnabled();

        final long start = statsEnabled ? System.nanoTime() : 0L;

        A.notNull(key, "key");

        if (keyCheck)
            validateCacheKey(key);

        IgniteInternalFuture<Boolean> fut = asyncOp(new AsyncOp<Boolean>(key) {
            @Override public IgniteInternalFuture<Boolean> op(IgniteTxLocalAdapter tx) {
                return tx.removeAllAsync(ctx, Collections.singletonList(key), entry, false, filter).chain(
                    (IgniteClosure<IgniteInternalFuture<GridCacheReturn>, Boolean>)RET2FLAG);
            }

            @Override public String toString() {
                return "removeAsync [key=" + key + ", filter=" + Arrays.toString(filter) + ']';
            }
        });

        if (statsEnabled)
            fut.listen(new UpdateRemoveTimeStatClosure<Boolean>(metrics0(), start));

        return fut;
    }

    /** {@inheritDoc} */
    @Override public GridCacheReturn removex(final K key, final V val) throws IgniteCheckedException {
        A.notNull(key, "key", val, "val");

        if (keyCheck)
            validateCacheKey(key);

        return syncOp(new SyncOp<GridCacheReturn>(true) {
            @Override public GridCacheReturn op(IgniteTxLocalAdapter tx) throws IgniteCheckedException {
                // Register before hiding in the filter.
                if (ctx.deploymentEnabled())
                    ctx.deploy().registerClass(val);

                return (GridCacheReturn)tx.removeAllAsync(ctx,
                    Collections.singletonList(key),
                    null,
                    true,
                    ctx.equalsValArray(val)).get();
            }

            @Override public String toString() {
                return "remove [key=" + key + ", val=" + val + ']';
            }
        });
    }

    /** {@inheritDoc} */
    @Override public void removeAllConflict(final Map<KeyCacheObject, GridCacheVersion> drMap)
        throws IgniteCheckedException {
        if (F.isEmpty(drMap))
            return;

        ctx.dr().onReceiveCacheEntriesReceived(drMap.size());

        syncOp(new SyncInOp(false) {
            @Override public void inOp(IgniteTxLocalAdapter tx) throws IgniteCheckedException {
                tx.removeAllDrAsync(ctx, drMap).get();
            }

            @Override public String toString() {
                return "removeAllConflict [drMap=" + drMap + ']';
            }
        });
    }

    /** {@inheritDoc} */
    @Override public IgniteInternalFuture<?> removeAllConflictAsync(final Map<KeyCacheObject, GridCacheVersion> drMap)
        throws IgniteCheckedException {
        if (F.isEmpty(drMap))
            return new GridFinishedFuture<Object>();

        ctx.dr().onReceiveCacheEntriesReceived(drMap.size());

        return asyncOp(new AsyncInOp(drMap.keySet()) {
            @Override public IgniteInternalFuture<?> inOp(IgniteTxLocalAdapter tx) {
                return tx.removeAllDrAsync(ctx, drMap);
            }

            @Override public String toString() {
                return "removeAllDrASync [drMap=" + drMap + ']';
            }
        });
    }

    /** {@inheritDoc} */
    @Override public GridCacheReturn replacex(final K key, final V oldVal, final V newVal)
        throws IgniteCheckedException
    {
        A.notNull(key, "key", oldVal, "oldVal", newVal, "newVal");

        if (keyCheck)
            validateCacheKey(key);

        return syncOp(new SyncOp<GridCacheReturn>(true) {
            @Override public GridCacheReturn op(IgniteTxLocalAdapter tx) throws IgniteCheckedException {
                // Register before hiding in the filter.
                if (ctx.deploymentEnabled())
                    ctx.deploy().registerClass(oldVal);

                return (GridCacheReturn) tx.putAllAsync(ctx,
                        F.t(key, newVal),
                        true,
                        null,
                        -1,
                        ctx.equalsValArray(oldVal)).get();
            }

            @Override public String toString() {
                return "replace [key=" + key + ", oldVal=" + oldVal + ", newVal=" + newVal + ']';
            }
        });
    }

    /** {@inheritDoc} */
    @Override public IgniteInternalFuture<GridCacheReturn> removexAsync(final K key, final V val) {
        A.notNull(key, "key", val, "val");

        if (keyCheck)
            validateCacheKey(key);

        return asyncOp(new AsyncOp<GridCacheReturn>(key) {
            @Override public IgniteInternalFuture<GridCacheReturn> op(IgniteTxLocalAdapter tx) {
                // Register before hiding in the filter.
                try {
                    if (ctx.deploymentEnabled())
                        ctx.deploy().registerClass(val);
                }
                catch (IgniteCheckedException e) {
                    return new GridFinishedFuture<>(e);
                }

                IgniteInternalFuture<GridCacheReturn> fut = (IgniteInternalFuture)tx.removeAllAsync(ctx,
                        Collections.singletonList(key),
                        null,
                        true,
                        ctx.equalsValArray(val));

                return fut;
            }

            @Override public String toString() {
                return "removeAsync [key=" + key + ", val=" + val + ']';
            }
        });
    }

    /** {@inheritDoc} */
    @Override public IgniteInternalFuture<GridCacheReturn> replacexAsync(final K key,
        final V oldVal,
        final V newVal)
    {
        A.notNull(key, "key", oldVal, "oldVal", newVal, "newVal");

        if (keyCheck)
            validateCacheKey(key);

        return asyncOp(new AsyncOp<GridCacheReturn>(key) {
            @Override public IgniteInternalFuture<GridCacheReturn> op(IgniteTxLocalAdapter tx) {
                // Register before hiding in the filter.
                try {
                    if (ctx.deploymentEnabled())
                        ctx.deploy().registerClass(oldVal);
                }
                catch (IgniteCheckedException e) {
                    return new GridFinishedFuture<>(e);
                }

                IgniteInternalFuture<GridCacheReturn> fut = (IgniteInternalFuture)tx.putAllAsync(ctx,
                    F.t(key, newVal),
                    true,
                    null,
                    -1,
                    ctx.equalsValArray(oldVal));

                return fut;
            }

            @Override public String toString() {
                return "replaceAsync [key=" + key + ", oldVal=" + oldVal + ", newVal=" + newVal + ']';
            }
        });
    }

    /** {@inheritDoc} */
    @Override public boolean remove(final K key, final V val) throws IgniteCheckedException {
        boolean statsEnabled = ctx.config().isStatisticsEnabled();

        long start = statsEnabled ? System.nanoTime() : 0L;

        A.notNull(key, "key", val, "val");

        if (keyCheck)
            validateCacheKey(key);

        validateCacheValue(val);

        boolean rmv = syncOp(new SyncOp<Boolean>(true) {
            @Override public Boolean op(IgniteTxLocalAdapter tx) throws IgniteCheckedException {
                // Register before hiding in the filter.
                if (ctx.deploymentEnabled())
                    ctx.deploy().registerClass(val);

                return tx.removeAllAsync(ctx, Collections.singletonList(key), null, false,
                        ctx.equalsValArray(val)).get().success();
            }

            @Override public String toString() {
                return "remove [key=" + key + ", val=" + val + ']';
            }
        });

        if (statsEnabled && rmv)
            metrics0().addRemoveTimeNanos(System.nanoTime() - start);

        return rmv;
    }

    /** {@inheritDoc} */
    @Override public IgniteInternalFuture<Boolean> removeAsync(final K key, final V val) {
        final boolean statsEnabled = ctx.config().isStatisticsEnabled();

        final long start = statsEnabled ? System.nanoTime() : 0L;

        A.notNull(key, "key", val, "val");

        if (keyCheck)
            validateCacheKey(key);

        validateCacheValue(val);

        IgniteInternalFuture<Boolean> fut = asyncOp(new AsyncOp<Boolean>(key) {
            @Override public IgniteInternalFuture<Boolean> op(IgniteTxLocalAdapter tx) {
                // Register before hiding in the filter.
                if (ctx.deploymentEnabled()) {
                    try {
                        ctx.deploy().registerClass(val);
                    }
                    catch (IgniteCheckedException e) {
                        return new GridFinishedFuture<>(e);
                    }
                }

                return tx.removeAllAsync(ctx, Collections.singletonList(key), null, false,
                    ctx.equalsValArray(val)).chain(
                    (IgniteClosure<IgniteInternalFuture<GridCacheReturn>, Boolean>)RET2FLAG);
            }

            @Override public String toString() {
                return "removeAsync [key=" + key + ", val=" + val + ']';
            }
        });

        if (statsEnabled)
            fut.listen(new UpdateRemoveTimeStatClosure<Boolean>(metrics0(), start));

        return fut;
    }

    /**
     * @param filter Filter.
     * @return Future.
     */
    public IgniteInternalFuture<?> localRemoveAll(final CacheEntryPredicate filter) {
        final Set<? extends K> keys = filter != null ? keySet(filter) : keySet();

        return asyncOp(new AsyncInOp(keys) {
            @Override public IgniteInternalFuture<?> inOp(IgniteTxLocalAdapter tx) {
                return tx.removeAllAsync(ctx, keys, null, false, null);
            }

            @Override public String toString() {
                return "removeAllAsync [filter=" + filter + ']';
            }
        });
    }

    /** {@inheritDoc} */
    @Override public void localRemoveAll() throws IgniteCheckedException {
        localRemoveAll(null);
    }

    /** {@inheritDoc} */
    @Override public CacheMetrics metrics() {
        return new CacheMetricsSnapshot(metrics);
    }

    /** {@inheritDoc} */
    @Override public CacheMetricsMXBean mxBean() {
        return mxBean;
    }

    /**
     * @return Metrics.
     */
    public CacheMetricsImpl metrics0() {
        return metrics;
    }

    /** {@inheritDoc} */
    @Nullable @Override public Transaction tx() {
        IgniteTxAdapter tx = ctx.tm().threadLocalTx(ctx);

        return tx == null ? null : new TransactionProxyImpl<>(tx, ctx.shared(), false);
    }

    /** {@inheritDoc} */
    @Override public boolean lock(K key, long timeout,
        @Nullable CacheEntryPredicate... filter) throws IgniteCheckedException {
        A.notNull(key, "key");

        return lockAll(Collections.singletonList(key), timeout, filter);
    }

    /** {@inheritDoc} */
    @Override public boolean lockAll(@Nullable Collection<? extends K> keys, long timeout,
        @Nullable CacheEntryPredicate... filter) throws IgniteCheckedException {
        if (F.isEmpty(keys))
            return true;

        if (keyCheck)
            validateCacheKeys(keys);

        IgniteInternalFuture<Boolean> fut = lockAllAsync(keys, timeout, filter);

        boolean isInterrupted = false;

        try {
            while (true) {
                try {
                    return fut.get();
                }
                catch (IgniteInterruptedCheckedException ignored) {
                    // Interrupted status of current thread was cleared, retry to get lock.
                    isInterrupted = true;
                }
            }
        }
        finally {
            if (isInterrupted)
                Thread.currentThread().interrupt();
        }
    }

    /** {@inheritDoc} */
    @Override public IgniteInternalFuture<Boolean> lockAsync(K key, long timeout,
        @Nullable CacheEntryPredicate... filter) {
        A.notNull(key, "key");

        if (keyCheck)
            validateCacheKey(key);

        return lockAllAsync(Collections.singletonList(key), timeout, filter);
    }

    /** {@inheritDoc} */
    @Override public void unlock(K key, CacheEntryPredicate... filter)
        throws IgniteCheckedException {
        A.notNull(key, "key");

        if (keyCheck)
            validateCacheKey(key);

        unlockAll(Collections.singletonList(key), filter);
    }

    /** {@inheritDoc} */
    @Override public boolean isLocked(K key) {
        A.notNull(key, "key");

        if (keyCheck)
            validateCacheKey(key);

        KeyCacheObject cacheKey = ctx.toCacheKeyObject(key);

        while (true) {
            try {
                GridCacheEntryEx entry = peekEx(cacheKey);

                return entry != null && entry.lockedByAny();
            }
            catch (GridCacheEntryRemovedException ignore) {
                // No-op.
            }
        }
    }

    /** {@inheritDoc} */
    @Override public boolean isLockedByThread(K key) {
        A.notNull(key, "key");

        if (keyCheck)
            validateCacheKey(key);

        try {
            KeyCacheObject cacheKey = ctx.toCacheKeyObject(key);

            GridCacheEntryEx e = entry0(cacheKey, new AffinityTopologyVersion(ctx.discovery().topologyVersion()),
                false, false);

            if (e == null)
                return false;

            // Delegate to near if dht.
            if (e.isDht() && CU.isNearEnabled(ctx)) {
                GridCache<K, V> near = ctx.isDht() ? ctx.dht().near() : ctx.near();

                return near.isLockedByThread(key) || e.lockedByThread();
            }

            return e.lockedByThread();
        }
        catch (GridCacheEntryRemovedException ignore) {
            return false;
        }
    }

    /** {@inheritDoc} */
    @Override public Transaction txStart() throws IllegalStateException {
        TransactionConfiguration cfg = ctx.gridConfig().getTransactionConfiguration();

        return txStart(cfg.getDefaultTxConcurrency(), cfg.getDefaultTxIsolation());
    }

    /** {@inheritDoc} */
    @Override public Transaction txStart(TransactionConcurrency concurrency, TransactionIsolation isolation) {
        A.notNull(concurrency, "concurrency");
        A.notNull(isolation, "isolation");

        TransactionConfiguration cfg = ctx.gridConfig().getTransactionConfiguration();

        return txStart(
                concurrency,
                isolation,
                cfg.getDefaultTxTimeout(),
                0
        );
    }

    /** {@inheritDoc} */
    @Override public IgniteInternalTx txStartEx(TransactionConcurrency concurrency, TransactionIsolation isolation) {
        IgniteTransactionsEx txs = ctx.kernalContext().cache().transactions();

        return txs.txStartEx(ctx, concurrency, isolation);
    }

    /** {@inheritDoc} */
    @Override public Transaction txStart(TransactionConcurrency concurrency,
        TransactionIsolation isolation, long timeout, int txSize) throws IllegalStateException {
        IgniteTransactionsEx txs = ctx.kernalContext().cache().transactions();

        return txs.txStartEx(ctx, concurrency, isolation, timeout, txSize).proxy();
    }

    /** {@inheritDoc} */
    @Override public long overflowSize() throws IgniteCheckedException {
        return ctx.swap().swapSize();
    }

    /** {@inheritDoc} */
    @Override public ConcurrentMap<K, V> toMap() {
        return new GridCacheMapAdapter<>(this);
    }

    /**
     * Checks if cache is working in JTA transaction and enlist cache as XAResource if necessary.
     *
     * @throws IgniteCheckedException In case of error.
     */
    protected void checkJta() throws IgniteCheckedException {
        ctx.jta().checkJta();
    }

    /** {@inheritDoc} */
    @Override public void txSynchronize(TransactionSynchronization syncs) {
        ctx.tm().addSynchronizations(syncs);
    }

    /** {@inheritDoc} */
    @Override public void txUnsynchronize(TransactionSynchronization syncs) {
        ctx.tm().removeSynchronizations(syncs);
    }

    /** {@inheritDoc} */
    @Override public Collection<TransactionSynchronization> txSynchronizations() {
        return ctx.tm().synchronizations();
    }

    /** {@inheritDoc} */
    @Override public void localLoadCache(final IgniteBiPredicate<K, V> p, Object[] args)
        throws IgniteCheckedException {
        final boolean replicate = ctx.isDrEnabled();
        final AffinityTopologyVersion topVer = ctx.affinity().affinityTopologyVersion();

        GridCacheProjectionImpl<K, V> prj = ctx.projectionPerCall();

        ExpiryPolicy plc0 = prj != null ? prj.expiry() : null;

        final ExpiryPolicy plc = plc0 != null ? plc0 : ctx.expiry();

        if (ctx.store().isLocalStore()) {
            DataStreamerImpl ldr = ctx.kernalContext().dataStream().dataStreamer(ctx.namex());

            try {
                ldr.receiver(new IgniteDrDataStreamerCacheUpdater());

                LocalStoreLoadClosure c = new LocalStoreLoadClosure(p, ldr, plc);

                ctx.store().loadCache(c, args);

                c.onDone();
            }
            finally {
                ldr.closeEx(false);
            }
        }
        else {
            // Version for all loaded entries.
            final GridCacheVersion ver0 = ctx.versions().nextForLoad();

            ctx.store().loadCache(new CIX3<KeyCacheObject, Object, GridCacheVersion>() {
                @Override public void applyx(KeyCacheObject key, Object val, @Nullable GridCacheVersion ver)
                    throws IgniteException {
                    assert ver == null;

                    long ttl = CU.ttlForLoad(plc);

                    if (ttl == CU.TTL_ZERO)
                        return;

                    loadEntry(key, val, ver0, (IgniteBiPredicate<Object, Object>)p, topVer, replicate, ttl);
                }
            }, args);
        }
    }

    /**
     * @param key Key.
     * @param val Value.
     * @param ver Cache version.
     * @param p Optional predicate.
     * @param topVer Topology version.
     * @param replicate Replication flag.
     * @param ttl TTL.
     */
    private void loadEntry(KeyCacheObject key,
        Object val,
        GridCacheVersion ver,
        @Nullable IgniteBiPredicate<Object, Object> p,
        AffinityTopologyVersion topVer,
        boolean replicate,
        long ttl) {
        if (p != null && !p.apply(key.value(ctx.cacheObjectContext(), false), val))
            return;

        CacheObject cacheVal = ctx.toCacheObject(val);

        GridCacheEntryEx entry = entryEx(key, false);

        try {
            entry.initialValue(cacheVal, ver, ttl, CU.EXPIRE_TIME_CALCULATE, false, topVer,
                replicate ? DR_LOAD : DR_NONE);
        }
        catch (IgniteCheckedException e) {
            throw new IgniteException("Failed to put cache value: " + entry, e);
        }
        catch (GridCacheEntryRemovedException ignore) {
            if (log.isDebugEnabled())
                log.debug("Got removed entry during loadCache (will ignore): " + entry);
        }
        finally {
            ctx.evicts().touch(entry, topVer);
        }

        CU.unwindEvicts(ctx);
    }

    /** {@inheritDoc} */
    @Override public IgniteInternalFuture<?> localLoadCacheAsync(final IgniteBiPredicate<K, V> p,
        final Object[] args)
    {
        return ctx.closures().callLocalSafe(
            ctx.projectSafe(new Callable<Object>() {
                @Nullable @Override public Object call() throws IgniteCheckedException {
                    localLoadCache(p, args);

                    return null;
                }
            }), true);
    }

    /**
     * @param keys Keys.
     * @param replaceExisting Replace existing values flag.
     * @return Load future.
     */
    public IgniteInternalFuture<?> loadAll(
        final Set<? extends K> keys,
        boolean replaceExisting
    ) {
        A.notNull(keys, "keys");

        for (Object key : keys)
            A.notNull(key, "key");

        if (!ctx.store().configured())
            return new GridFinishedFuture<>();

        GridCacheProjectionImpl<K, V> prj = ctx.projectionPerCall();

        ExpiryPolicy plc = prj != null ? prj.expiry() : null;

        if (replaceExisting) {
            if (ctx.store().isLocalStore()) {
                Collection<ClusterNode> nodes = ctx.grid().cluster().forDataNodes(name()).nodes();

                if (nodes.isEmpty())
                    return new GridFinishedFuture<>();

                return ctx.closures().callAsyncNoFailover(BROADCAST,
                    new LoadKeysCallable<>(ctx.name(), keys, true, plc),
                    nodes,
                    true);
            }
            else {
                return ctx.closures().callLocalSafe(new Callable<Void>() {
                    @Override public Void call() throws Exception {
                        localLoadAndUpdate(keys);

                        return null;
                    }
                });
            }
        }
        else {
            Collection<ClusterNode> nodes = ctx.grid().cluster().forDataNodes(name()).nodes();

            if (nodes.isEmpty())
                return new GridFinishedFuture<>();

            return ctx.closures().callAsyncNoFailover(BROADCAST,
                new LoadKeysCallable<>(ctx.name(), keys, false, plc),
                nodes,
                true);
        }
    }

    /**
     * @param keys Keys.
     * @throws IgniteCheckedException If failed.
     */
    private void localLoadAndUpdate(final Collection<? extends K> keys) throws IgniteCheckedException {
        try (final DataStreamerImpl<KeyCacheObject, CacheObject> ldr =
                 ctx.kernalContext().<KeyCacheObject, CacheObject>dataStream().dataStreamer(ctx.namex())) {
            ldr.allowOverwrite(true);
            ldr.skipStore(true);

            final Collection<DataStreamerEntry> col = new ArrayList<>(ldr.perNodeBufferSize());

            Collection<KeyCacheObject> keys0 = ctx.cacheKeysView(keys);

            ctx.store().loadAllFromStore(null, keys0, new CIX2<KeyCacheObject, Object>() {
                @Override public void applyx(KeyCacheObject key, Object val) {
                    col.add(new DataStreamerEntry(key, ctx.toCacheObject(val)));

                    if (col.size() == ldr.perNodeBufferSize()) {
                        ldr.addDataInternal(col);

                        col.clear();
                    }
                }
            });

            if (!col.isEmpty())
                ldr.addData(col);
        }
    }

    /**
     * @param keys Keys to load.
     * @param plc Optional expiry policy.
     * @throws IgniteCheckedException If failed.
     */
    public void localLoad(Collection<? extends K> keys,
        @Nullable ExpiryPolicy plc)
        throws IgniteCheckedException
    {
        final boolean replicate = ctx.isDrEnabled();
        final AffinityTopologyVersion topVer = ctx.affinity().affinityTopologyVersion();

        final ExpiryPolicy plc0 = plc != null ? plc : ctx.expiry();

        Collection<KeyCacheObject> keys0 = ctx.cacheKeysView(keys);

        if (ctx.store().isLocalStore()) {
            DataStreamerImpl ldr = ctx.kernalContext().dataStream().dataStreamer(ctx.namex());

            try {
                ldr.receiver(new IgniteDrDataStreamerCacheUpdater());

                LocalStoreLoadClosure c = new LocalStoreLoadClosure(null, ldr, plc0);

                ctx.store().localStoreLoadAll(null, keys0, c);

                c.onDone();
            }
            finally {
                ldr.closeEx(false);
            }
        }
        else {
            // Version for all loaded entries.
            final GridCacheVersion ver0 = ctx.versions().nextForLoad();

            ctx.store().loadAllFromStore(null, keys0, new CI2<KeyCacheObject, Object>() {
                @Override public void apply(KeyCacheObject key, Object val) {
                    long ttl = CU.ttlForLoad(plc0);

                    if (ttl == CU.TTL_ZERO)
                        return;

                    loadEntry(key, val, ver0, null, topVer, replicate, ttl);
                }
            });
        }
    }

    /**
     * @param p Predicate.
     * @param args Arguments.
     * @throws IgniteCheckedException If failed.
     */
    void globalLoadCache(@Nullable IgniteBiPredicate<K, V> p, @Nullable Object... args) throws IgniteCheckedException {
        globalLoadCacheAsync(p, args).get();
    }

    /**
     * @param p Predicate.
     * @param args Arguments.
     * @throws IgniteCheckedException If failed.
     * @return Load cache future.
     */
    IgniteInternalFuture<?> globalLoadCacheAsync(@Nullable IgniteBiPredicate<K, V> p, @Nullable Object... args)
        throws IgniteCheckedException {
        ClusterGroup nodes = ctx.kernalContext().grid().cluster().forCacheNodes(ctx.name());

        ctx.kernalContext().task().setThreadContext(TC_NO_FAILOVER, true);

        GridCacheProjectionImpl<K, V> prj = ctx.projectionPerCall();

        ExpiryPolicy plc = prj != null ? prj.expiry() : null;

        return ctx.kernalContext().closure().callAsync(BROADCAST,
            Arrays.asList(new LoadCacheClosure<>(ctx.name(), p, args, plc)),
            nodes.nodes());
    }

    /** {@inheritDoc} */
    @Nullable @Override public Cache.Entry<K, V> randomEntry() {
        GridCacheMapEntry e = map.randomEntry();

        return e == null || e.obsolete() ? null : e.<K, V>wrapLazyValue();
    }

    /** {@inheritDoc} */
    @Override public int size(CachePeekMode[] peekModes) throws IgniteCheckedException {
        if (isLocal())
            return localSize(peekModes);

        return sizeAsync(peekModes).get();
    }

    /** {@inheritDoc} */
    @Override public IgniteInternalFuture<Integer> sizeAsync(CachePeekMode[] peekModes) {
        assert peekModes != null;

        PeekModes modes = parsePeekModes(peekModes);

        IgniteClusterEx cluster = ctx.grid().cluster();

        ClusterGroup grp = modes.near ? cluster.forCacheNodes(name(), true, true, false) : cluster.forDataNodes(name());

        Collection<ClusterNode> nodes = grp.nodes();

        if (nodes.isEmpty())
            return new GridFinishedFuture<>(0);

        IgniteInternalFuture<Collection<Integer>> fut =
            ctx.closures().broadcastNoFailover(new SizeCallable(ctx.name(), peekModes), null, nodes);

        return fut.chain(new CX1<IgniteInternalFuture<Collection<Integer>>, Integer>() {
            @Override public Integer applyx(IgniteInternalFuture<Collection<Integer>> fut)
            throws IgniteCheckedException {
                Collection<Integer> res = fut.get();

                int totalSize = 0;

                for (Integer size : res)
                    totalSize += size;

                return totalSize;
            }
        });
    }

    /** {@inheritDoc} */
    @SuppressWarnings("ForLoopReplaceableByForEach")
    @Override public int localSize(CachePeekMode[] peekModes) throws IgniteCheckedException {
        PeekModes modes = parsePeekModes(peekModes);

        int size = 0;

        if (ctx.isLocal()) {
            modes.primary = true;
            modes.backup = true;

            if (modes.heap)
                size += size();
        }
        else {
            if (modes.heap) {
                if (modes.near)
                    size += nearSize();

                GridCacheAdapter cache = ctx.isNear() ? ctx.near().dht() : ctx.cache();

                if (!(modes.primary && modes.backup)) {
                    if (modes.primary)
                        size += cache.primarySize();

                    if (modes.backup)
                        size += (cache.size() - cache.primarySize());
                }
                else
                    size += cache.size();
            }
        }

        // Swap and offheap are disabled for near cache.
        if (modes.primary || modes.backup) {
            AffinityTopologyVersion topVer = ctx.affinity().affinityTopologyVersion();

            GridCacheSwapManager swapMgr = ctx.isNear() ? ctx.near().dht().context().swap() : ctx.swap();

            if (modes.swap)
                size += swapMgr.swapEntriesCount(modes.primary, modes.backup, topVer);

            if (modes.offheap)
                size += swapMgr.offheapEntriesCount(modes.primary, modes.backup, topVer);
        }

        return size;
    }

    /** {@inheritDoc} */
    @Override public int size() {
        return map.publicSize();
    }

    /** {@inheritDoc} */
    @Override public int globalSize() throws IgniteCheckedException {
        return globalSize(false);
    }

    /** {@inheritDoc} */
    @Override public int nearSize() {
        return 0;
    }

    /** {@inheritDoc} */
    @Override public int primarySize() {
        return map.publicSize();
    }

    /** {@inheritDoc} */
    @Override public int globalPrimarySize() throws IgniteCheckedException {
        return globalSize(true);
    }

    /** {@inheritDoc} */
    @Override public String toString() {
        return S.toString(GridCacheAdapter.class, this, "name", name(), "size", size());
    }

    /** {@inheritDoc} */
    @Override public Iterator<Cache.Entry<K, V>> iterator() {
        return entrySet().iterator();
    }

    /**
     * @return JCache Iterator.
     */
    private Iterator<Cache.Entry<K, V>> localIteratorHonorExpirePolicy() {
        return F.iterator(iterator(),
            new IgniteClosure<Cache.Entry<K, V>, Cache.Entry<K, V>>() {
                private IgniteCacheExpiryPolicy expiryPlc = ctx.cache().expiryPolicy(ctx.expiry());

                @Override public Cache.Entry<K, V> apply(Cache.Entry<K, V> lazyEntry) {
                    try {
                        V val = localPeek(lazyEntry.getKey(), CachePeekModes.ONHEAP_ONLY, expiryPlc);

                        return new CacheEntryImpl<>(lazyEntry.getKey(), val);
                    }
                    catch (IgniteCheckedException e) {
                        throw CU.convertToCacheException(e);
                    }
                }
            }, false
        );
    }

    /**
     * @return Distributed ignite cache iterator.
     */
    public Iterator<Cache.Entry<K, V>> igniteIterator() {
        if (!ctx.isSwapOrOffheapEnabled() && ctx.kernalContext().discovery().size() == 1)
            return localIteratorHonorExpirePolicy();

        final GridCacheProjectionImpl<K, V> prj = ctx.projectionPerCall();

        CacheQueryFuture<Map.Entry<K, V>> fut = queries().createScanQuery(null)
            .keepAll(false)
            .execute();

        return ctx.itHolder().iterator(fut, new CacheIteratorConverter<Cache.Entry<K, V>, Map.Entry<K, V>>() {
            @Override protected Cache.Entry<K, V> convert(Map.Entry<K, V> e) {
                return new CacheEntryImpl<>(e.getKey(), e.getValue());
            }

            @Override protected void remove(Cache.Entry<K, V> item) {
                GridCacheProjectionImpl<K, V>  prev = ctx.gate().enter(prj);

                try {
                    removex(item.getKey());
                }
                catch (IgniteCheckedException e) {
                    throw CU.convertToCacheException(e);
                }
                finally {
                    ctx.gate().leave(prev);
                }
            }
        });
    }

    /** {@inheritDoc} */
    @Nullable @Override public V promote(K key) throws IgniteCheckedException {
        return promote(key, true);
    }

    /**
     * @param key Key.
     * @param deserializePortable Deserialize portable flag.
     * @return Value.
     * @throws IgniteCheckedException If failed.
     */
    @SuppressWarnings("IfMayBeConditional")
    @Nullable public V promote(K key, boolean deserializePortable) throws IgniteCheckedException {
        A.notNull(key, "key");

        if (keyCheck)
            validateCacheKey(key);

        KeyCacheObject cacheKey = ctx.toCacheKeyObject(key);

        GridCacheSwapEntry unswapped = ctx.swap().readAndRemove(cacheKey);

        if (unswapped == null)
            return null;

        GridCacheEntryEx entry = entryEx(cacheKey);

        try {
            if (!entry.initialValue(cacheKey, unswapped))
                return null;
        }
        catch (GridCacheEntryRemovedException ignored) {
            if (log.isDebugEnabled())
                log.debug("Entry has been concurrently removed.");

            return null;
        }

        CacheObject val = unswapped.value();

        Object val0 = val != null ? val.value(ctx.cacheObjectContext(), true) : null;

        return (V)ctx.unwrapPortableIfNeeded(val0, !deserializePortable);
    }

    /** {@inheritDoc} */
    @Override public void promoteAll(@Nullable Collection<? extends K> keys) throws IgniteCheckedException {
        if (F.isEmpty(keys))
            return;

        if (keyCheck)
            validateCacheKeys(keys);

        Collection<KeyCacheObject> unswap = new ArrayList<>(keys.size());

        for (K key : keys) {
            KeyCacheObject cacheKey = ctx.toCacheKeyObject(key);

            // Do not look up in swap for existing entries.
            GridCacheEntryEx entry = peekEx(cacheKey);

            try {
                if (entry == null || entry.obsolete() || entry.isNewLocked()) {
                    if (entry != null)
                        cacheKey = entry.key();

                    unswap.add(cacheKey);
                }
            }
            catch (GridCacheEntryRemovedException ignored) {
                // No-op.
            }
        }

        Collection<GridCacheBatchSwapEntry> swapped = ctx.swap().readAndRemove(unswap);

        for (GridCacheBatchSwapEntry swapEntry : swapped) {
            KeyCacheObject key = swapEntry.key();

            GridCacheEntryEx entry = entryEx(key);

            try {
                entry.initialValue(key, swapEntry);
            }
            catch (GridCacheEntryRemovedException ignored) {
                if (log.isDebugEnabled())
                    log.debug("Entry has been concurrently removed.");
            }
        }
    }

    /** {@inheritDoc} */
    @Override public Iterator<Map.Entry<K, V>> swapIterator() throws IgniteCheckedException {
        return ctx.swap().lazySwapIterator();
    }

    /** {@inheritDoc} */
    @Override public Iterator<Map.Entry<K, V>> offHeapIterator() throws IgniteCheckedException {
        return ctx.swap().lazyOffHeapIterator();
    }

    /** {@inheritDoc} */
    @Override public long offHeapEntriesCount() {
        return ctx.swap().offHeapEntriesCount();
    }

    /** {@inheritDoc} */
    @Override public long offHeapAllocatedSize() {
        return ctx.swap().offHeapAllocatedSize();
    }

    /** {@inheritDoc} */
    @Override public long swapSize() throws IgniteCheckedException {
        return ctx.swap().swapSize();
    }

    /** {@inheritDoc} */
    @Override public long swapKeys() throws IgniteCheckedException {
        return ctx.swap().swapKeys();
    }

    /**
     * Asynchronously commits transaction after all previous asynchronous operations are completed.
     *
     * @param tx Transaction to commit.
     * @return Transaction commit future.
     */
    @SuppressWarnings("unchecked")
    public IgniteInternalFuture<IgniteInternalTx> commitTxAsync(final IgniteInternalTx tx) {
        FutureHolder holder = lastFut.get();

        holder.lock();

        try {
            IgniteInternalFuture fut = holder.future();

            if (fut != null && !fut.isDone()) {
                IgniteInternalFuture<IgniteInternalTx> f = new GridEmbeddedFuture<>(fut,
                    new C2<Object, Exception, IgniteInternalFuture<IgniteInternalTx>>() {
                        @Override public IgniteInternalFuture<IgniteInternalTx> apply(Object o, Exception e) {
                            return tx.commitAsync();
                        }
                    });

                saveFuture(holder, f);

                return f;
            }

            IgniteInternalFuture<IgniteInternalTx> f = tx.commitAsync();

            saveFuture(holder, f);

            ctx.tm().resetContext();

            return f;
        }
        finally {
            holder.unlock();
        }
    }

    /**
     * Awaits for previous async operation to be completed.
     */
    @SuppressWarnings("unchecked")
    public void awaitLastFut() {
        FutureHolder holder = lastFut.get();

        IgniteInternalFuture fut = holder.future();

        if (fut != null && !fut.isDone()) {
            try {
                // Ignore any exception from previous async operation as it should be handled by user.
                fut.get();
            }
            catch (IgniteCheckedException ignored) {
                // No-op.
            }
        }
    }

    /**
     * Gets cache global size (with or without backups).
     *
     * @param primaryOnly {@code True} if only primary sizes should be included.
     * @return Global size.
     * @throws IgniteCheckedException If internal task execution failed.
     */
    private int globalSize(boolean primaryOnly) throws IgniteCheckedException {
        try {
            // Send job to remote nodes only.
            Collection<ClusterNode> nodes = ctx.grid().cluster().forCacheNodes(name()).forRemotes().nodes();

            IgniteInternalFuture<Collection<Integer>> fut = null;

            if (!nodes.isEmpty()) {
                ctx.kernalContext().task().setThreadContext(TC_TIMEOUT, gridCfg.getNetworkTimeout());

                fut = ctx.closures().broadcastNoFailover(new GlobalSizeCallable(name(), primaryOnly), null, nodes);
            }

            // Get local value.
            int globalSize = primaryOnly ? primarySize() : size();

            if (fut != null) {
                for (Integer i : fut.get())
                    globalSize += i;
            }

            return globalSize;
        }
        catch (ClusterGroupEmptyCheckedException ignore) {
            if (log.isDebugEnabled())
                log.debug("All remote nodes left while cache clearLocally [cacheName=" + name() + "]");

            return primaryOnly ? primarySize() : size();
        }
        catch (ComputeTaskTimeoutCheckedException e) {
            U.warn(log, "Timed out waiting for remote nodes to finish cache clear (consider increasing " +
                "'networkTimeout' configuration property) [cacheName=" + name() + "]");

            throw e;
        }
    }

    /**
     * @param op Cache operation.
     * @param <T> Return type.
     * @return Operation result.
     * @throws IgniteCheckedException If operation failed.
     */
    @SuppressWarnings({"TypeMayBeWeakened", "ErrorNotRethrown", "AssignmentToCatchBlockParameter"})
    @Nullable private <T> T syncOp(SyncOp<T> op) throws IgniteCheckedException {
        checkJta();

        awaitLastFut();

        IgniteTxLocalAdapter tx = ctx.tm().threadLocalTx(ctx);

        if (tx == null || tx.implicit()) {
            TransactionConfiguration tCfg = ctx.gridConfig().getTransactionConfiguration();

            tx = ctx.tm().newTx(
                true,
                op.single(),
                ctx.system() ? ctx : null,
                OPTIMISTIC,
                READ_COMMITTED,
                tCfg.getDefaultTxTimeout(),
                !skipStore(),
                0,
                /** group lock keys */null,
                /** partition lock */false
            );

            assert tx != null;

            try {
                T t = op.op(tx);

                assert tx.done() : "Transaction is not done: " + tx;

                return t;
            }
            catch (IgniteInterruptedCheckedException | IgniteTxHeuristicCheckedException | IgniteTxRollbackCheckedException e) {
                throw e;
            }
            catch (IgniteCheckedException e) {
                try {
                    tx.rollback();

                    e = new IgniteTxRollbackCheckedException("Transaction has been rolled back: " +
                        tx.xid(), e);
                }
                catch (IgniteCheckedException | AssertionError | RuntimeException e1) {
                    U.error(log, "Failed to rollback transaction (cache may contain stale locks): " + tx, e1);

                    U.addLastCause(e, e1, log);
                }

                throw e;
            }
            finally {
                ctx.tm().resetContext();

                if (ctx.isNear())
                    ctx.near().dht().context().tm().resetContext();
            }
        }
        else
            return op.op(tx);
    }

    /**
     * @param op Cache operation.
     * @param <T> Return type.
     * @return Future.
     */
    @SuppressWarnings("unchecked")
    private <T> IgniteInternalFuture<T> asyncOp(final AsyncOp<T> op) {
        try {
            checkJta();
        }
        catch (IgniteCheckedException e) {
            return new GridFinishedFuture<>(e);
        }

        if (log.isDebugEnabled())
            log.debug("Performing async op: " + op);

        IgniteTxLocalAdapter tx = ctx.tm().threadLocalTx(ctx);

        if (tx == null || tx.implicit())
            tx = ctx.tm().newTx(
                true,
                op.single(),
                ctx.system() ? ctx : null,
                OPTIMISTIC,
                READ_COMMITTED,
                ctx.kernalContext().config().getTransactionConfiguration().getDefaultTxTimeout(),
                !ctx.skipStore(),
                0,
                null,
                false);

        return asyncOp(tx, op);
    }

    /**
     * @param tx Transaction.
     * @param op Cache operation.
     * @param <T> Return type.
     * @return Future.
     */
    @SuppressWarnings("unchecked")
    protected <T> IgniteInternalFuture<T> asyncOp(IgniteTxLocalAdapter tx, final AsyncOp<T> op) {
        IgniteInternalFuture<T> fail = asyncOpAcquire();

        if (fail != null)
            return fail;

        FutureHolder holder = lastFut.get();

        holder.lock();

        try {
            IgniteInternalFuture fut = holder.future();

            final IgniteTxLocalAdapter tx0 = tx;

            if (fut != null && !fut.isDone()) {
                IgniteInternalFuture<T> f = new GridEmbeddedFuture<>(fut,
                    new C2<T, Exception, IgniteInternalFuture<T>>() {
                        @Override public IgniteInternalFuture<T> apply(T t, Exception e) {
                            return op.op(tx0).chain(new CX1<IgniteInternalFuture<T>, T>() {
                                @Override public T applyx(IgniteInternalFuture<T> tFut) throws IgniteCheckedException {
                                    try {
                                        return tFut.get();
                                    }
                                    catch (IgniteCheckedException e1) {
                                        tx0.rollbackAsync();

                                        throw e1;
                                    }
                                }
                            });
                        }
                    });

                saveFuture(holder, f);

                return f;
            }

            IgniteInternalFuture<T> f = op.op(tx).chain(new CX1<IgniteInternalFuture<T>, T>() {
                @Override public T applyx(IgniteInternalFuture<T> tFut) throws IgniteCheckedException {
                    try {
                        return tFut.get();
                    }
                    catch (IgniteCheckedException e1) {
                        tx0.rollbackAsync();

                        throw e1;
                    }
                }
            });

            saveFuture(holder, f);

            if (tx.implicit())
                ctx.tm().resetContext();

            return f;
        }
        finally {
            holder.unlock();
        }
    }

    /**
     * Saves future in thread local holder and adds listener
     * that will clear holder when future is finished.
     *
     * @param holder Future holder.
     * @param fut Future to save.
     */
    protected void saveFuture(final FutureHolder holder, IgniteInternalFuture<?> fut) {
        assert holder != null;
        assert fut != null;
        assert holder.holdsLock();

        holder.future(fut);

        if (fut.isDone()) {
            holder.future(null);

            asyncOpRelease();
        }
        else {
            fut.listen(new CI1<IgniteInternalFuture<?>>() {
                @Override public void apply(IgniteInternalFuture<?> f) {
                    asyncOpRelease();

                    if (!holder.tryLock())
                        return;

                    try {
                        if (holder.future() == f)
                            holder.future(null);
                    }
                    finally {
                        holder.unlock();
                    }
                }
            });
        }
    }

    /**
     * Tries to acquire asynchronous operations permit, if limited.
     *
     * @return Failed future if waiting was interrupted.
     */
    @Nullable protected <T> IgniteInternalFuture<T> asyncOpAcquire() {
        try {
            if (asyncOpsSem != null)
                asyncOpsSem.acquire();

            return null;
        }
        catch (InterruptedException e) {
            Thread.currentThread().interrupt();

            return new GridFinishedFuture<>(new IgniteInterruptedCheckedException("Failed to wait for asynchronous " +
                "operation permit (thread got interrupted).", e));
        }
    }

    /**
     * Releases asynchronous operations permit, if limited.
     */
    protected void asyncOpRelease() {
        if (asyncOpsSem != null)
            asyncOpsSem.release();
    }

    /** {@inheritDoc} */
    @Override public void writeExternal(ObjectOutput out) throws IOException {
        U.writeString(out, ctx.gridName());
        U.writeString(out, ctx.namex());
    }

    /** {@inheritDoc} */
    @SuppressWarnings({"MismatchedQueryAndUpdateOfCollection"})
    @Override public void readExternal(ObjectInput in) throws IOException, ClassNotFoundException {
        IgniteBiTuple<String, String> t = stash.get();

        t.set1(U.readString(in));
        t.set2(U.readString(in));
    }

    /**
     * Reconstructs object on unmarshalling.
     *
     * @return Reconstructed object.
     * @throws ObjectStreamException Thrown in case of unmarshalling error.
     */
    protected Object readResolve() throws ObjectStreamException {
        try {
            IgniteBiTuple<String, String> t = stash.get();

            return IgnitionEx.gridx(t.get1()).cachex(t.get2());
        }
        catch (IllegalStateException e) {
            throw U.withCause(new InvalidObjectException(e.getMessage()), e);
        }
        finally {
            stash.remove();
        }
    }

    /** {@inheritDoc} */
    @Override public IgniteInternalFuture<?> forceRepartition() {
        ctx.preloader().forcePreload();

        return ctx.preloader().syncFuture();
    }

    /** {@inheritDoc} */
    @Override public boolean affinityNode() {
        return ctx.affinityNode();
    }

    /** {@inheritDoc} */
    @Override public boolean isIgfsDataCache() {
        return igfsDataCache;
    }

    /** {@inheritDoc} */
    @Override public long igfsDataSpaceUsed() {
        assert igfsDataCache;

        return igfsDataCacheSize.longValue();
    }

    /** {@inheritDoc} */
    @Override public long igfsDataSpaceMax() {
        return igfsDataSpaceMax;
    }

    /** {@inheritDoc} */
    @Override public boolean isMongoDataCache() {
        return mongoDataCache;
    }

    /** {@inheritDoc} */
    @Override public boolean isMongoMetaCache() {
        return mongoMetaCache;
    }

    /**
     * Callback invoked when data is added to IGFS cache.
     *
     * @param delta Size delta.
     */
    public void onIgfsDataSizeChanged(long delta) {
        assert igfsDataCache;

        igfsDataCacheSize.add(delta);
    }

    /**
     * @param keys Keys.
     * @param filter Filters to evaluate.
     */
    public void clearLocally0(Collection<? extends K> keys,
        @Nullable CacheEntryPredicate... filter) {
        ctx.checkSecurity(GridSecurityPermission.CACHE_REMOVE);

        if (F.isEmpty(keys))
            return;

        if (keyCheck)
            validateCacheKeys(keys);

        GridCacheVersion obsoleteVer = ctx.versions().next();

        for (K k : keys)
            clearLocally(obsoleteVer, k, filter);
    }

    /**
     * @param key Key.
     * @param filter Filters to evaluate.
     * @return {@code True} if cleared.
     */
    public boolean clearLocally0(K key, @Nullable CacheEntryPredicate... filter) {
        A.notNull(key, "key");

        if (keyCheck)
            validateCacheKey(key);

        ctx.checkSecurity(GridSecurityPermission.CACHE_REMOVE);

        return clearLocally(ctx.versions().next(), key, filter);
    }

    /**
     * @param key Key.
     * @param filter Filters to evaluate.
     * @return {@code True} if evicted.
     */
    public boolean evict(K key, @Nullable CacheEntryPredicate... filter) {
        A.notNull(key, "key");

        if (keyCheck)
            validateCacheKey(key);

        return evictx(key, ctx.versions().next(), filter);
    }

    /**
     * @param keys Keys.
     * @param filter Filters to evaluate.
     */
    public void evictAll(Collection<? extends K> keys,
        @Nullable CacheEntryPredicate... filter) {
        A.notNull(keys, "keys");

        if (F.isEmpty(keys))
            return;

        if (keyCheck)
            validateCacheKey(keys);

        GridCacheVersion obsoleteVer = ctx.versions().next();

        if (!ctx.evicts().evictSyncOrNearSync() && F.isEmptyOrNulls(filter) && ctx.isSwapOrOffheapEnabled()) {
            try {
                ctx.evicts().batchEvict(keys, obsoleteVer);
            }
            catch (IgniteCheckedException e) {
                U.error(log, "Failed to perform batch evict for keys: " + keys, e);
            }
        }
        else {
            for (K k : keys)
                evictx(k, obsoleteVer, filter);
        }
    }

    /**
     * @param key Key.
     * @param filter Filter to evaluate.
     * @return Peeked value.
     */
    public V peek(K key, @Nullable CacheEntryPredicate filter) {
        try {
            GridTuple<V> peek = peek0(false, key, SMART, filter);

            return peek != null ? peek.get() : null;
        }
        catch (GridCacheFilterFailedException e) {
            e.printStackTrace();

            assert false; // Should never happen.

            return null;
        }
    }

    /**
     * @param filter Filters to evaluate.
     * @return Entry set.
     */
    public Set<Cache.Entry<K, V>> entrySet(@Nullable CacheEntryPredicate... filter) {
        return map.entries(filter);
    }

    /**
     * @param filter Filters to evaluate.
     * @return Primary entry set.
     */
    public Set<Cache.Entry<K, V>> primaryEntrySet(
        @Nullable CacheEntryPredicate... filter) {
        return map.entries(
                F0.and0(
                        filter,
                        CU.cachePrimary(ctx.grid().affinity(ctx.name()), ctx.localNode())));
    }

    /**
     * @param filter Filters to evaluate.
     * @return Key set.
     */
    @Override public Set<K> keySet(@Nullable CacheEntryPredicate... filter) {
        return map.keySet(filter);
    }

    /**
     * @param filter Primary key set.
     * @return Primary key set.
     */
    public Set<K> primaryKeySet(@Nullable CacheEntryPredicate... filter) {
        return map.keySet(
                F0.and0(
                        filter,
                        CU.cachePrimary(ctx.grid().affinity(ctx.name()), ctx.localNode())));
    }

    /**
     * @param filter Filters to evaluate.
     * @return Primary values.
     */
    public Collection<V> primaryValues(@Nullable CacheEntryPredicate... filter) {
        return map.values(
            F0.and0(
                filter,
                CU.cachePrimary(ctx.grid().affinity(ctx.name()), ctx.localNode())));
    }

    /**
     * @param key Key.
     * @param deserializePortable Deserialize portable flag.
     * @return Cached value.
     * @throws IgniteCheckedException If failed.
     */
    @Nullable public V get(K key, boolean deserializePortable)
        throws IgniteCheckedException {
        Map<K, V> map = getAllAsync(F.asList(key), deserializePortable).get();

        assert map.isEmpty() || map.size() == 1 : map.size();

        return map.get(key);
    }

    /**
     * @param key Key.
     * @param deserializePortable Deserialize portable flag.
     * @return Read operation future.
     */
    public final IgniteInternalFuture<V> getAsync(final K key, boolean deserializePortable) {
        try {
            checkJta();
        }
        catch (IgniteCheckedException e) {
            return new GridFinishedFuture<>(e);
        }

        return getAllAsync(Collections.singletonList(key), deserializePortable).chain(
                new CX1<IgniteInternalFuture<Map<K, V>>, V>() {
                    @Override public V applyx(IgniteInternalFuture<Map<K, V>> e) throws IgniteCheckedException {
                        Map<K, V> map = e.get();

                        assert map.isEmpty() || map.size() == 1 : map.size();

                        return map.get(key);
                    }
                });
    }

    /**
     * @param keys Keys.
     * @param deserializePortable Deserialize portable flag.
     * @return Map of cached values.
     * @throws IgniteCheckedException If read failed.
     */
    public Map<K, V> getAll(Collection<? extends K> keys, boolean deserializePortable) throws IgniteCheckedException {
        checkJta();

        return getAllAsync(keys, deserializePortable).get();
    }

    /**
     * @param key Key.
     * @return Reloaded value.
     * @throws IgniteCheckedException If failed.
     */
    @Override @Nullable public V reload(K key) throws IgniteCheckedException {
        A.notNull(key, "key");

        if (keyCheck)
            validateCacheKey(key);

        AffinityTopologyVersion topVer = ctx.affinity().affinityTopologyVersion();

        while (true) {
            try {
                KeyCacheObject cacheKey = ctx.toCacheKeyObject(key);

                // Do not reload near entries, they will be reloaded in DHT cache.
                if (ctx.isNear() && ctx.affinity().localNode(cacheKey, topVer))
                    return null;

                CacheObject val = entryEx(cacheKey).innerReload();

                return (V)(val != null ? val.value(ctx.cacheObjectContext(), true) : null);
            }
            catch (GridCacheEntryRemovedException ignored) {
                if (log.isDebugEnabled())
                    log.debug("Attempted to reload a removed entry for key (will retry): " + key);
            }
        }
    }

    /**
     * @param key Key.
     * @return Reload future.
     */
    @Override public IgniteInternalFuture<V> reloadAsync(final K key) {
        return ctx.closures().callLocalSafe(ctx.projectSafe(new Callable<V>() {
            @Nullable @Override public V call() throws IgniteCheckedException {
                return reload(key);
            }
        }), true);
    }

    /**
     * @param keys Keys.
     * @param deserializePortable Deserialize portable flag.
     * @return Read future.
     */
    public IgniteInternalFuture<Map<K, V>> getAllAsync(@Nullable Collection<? extends K> keys,
        boolean deserializePortable) {
        String taskName = ctx.kernalContext().job().currentTaskName();

        return getAllAsync(keys,
            !ctx.config().isReadFromBackup(),
            /*skip tx*/false,
            null,
            null,
            taskName,
            deserializePortable,
            false);
    }

    /**
     * @param entry Entry.
     * @param ver Version.
     */
    public abstract void onDeferredDelete(GridCacheEntryEx entry, GridCacheVersion ver);

    /**
     * Validates that given cache value implements {@link Externalizable}.
     *
     * @param val Cache value.
     */
    private void validateCacheValue(Object val) {
        if (valCheck) {
            CU.validateCacheValue(log, val);

            valCheck = false;
        }
    }

    /**
     * Validates that given cache values implement {@link Externalizable}.
     *
     * @param vals Cache values.
     */
    private void validateCacheValues(Iterable<?> vals) {
        if (valCheck) {
            for (Object val : vals) {
                if (val == null)
                    continue;

                CU.validateCacheValue(log, val);
            }

            valCheck = false;
        }
    }

    /**
     * Validates that given cache key has overridden equals and hashCode methods and
     * implements {@link Externalizable}.
     *
     * @param key Cache key.
     * @throws IllegalArgumentException If validation fails.
     */
    protected void validateCacheKey(Object key) {
        if (keyCheck) {
            CU.validateCacheKey(log, key);

            keyCheck = false;
        }
    }

    /**
     * Validates that given cache keys have overridden equals and hashCode methods and
     * implement {@link Externalizable}.
     *
     * @param keys Cache keys.
     * @throws IgniteException If validation fails.
     */
    protected void validateCacheKeys(Iterable<?> keys) {
        if (keys == null)
            return;

        if (keyCheck) {
            for (Object key : keys) {
                if (key == null || key instanceof GridCacheInternal)
                    continue;

                CU.validateCacheKey(log, key);

                keyCheck = false;
            }
        }
    }

    /**
     * @param it Internal entry iterator.
     * @param deserializePortable Deserialize portable flag.
     * @return Public API iterator.
     */
    protected Iterator<Cache.Entry<K, V>> iterator(final Iterator<GridCacheEntryEx> it,
        final boolean deserializePortable) {
        return new Iterator<Cache.Entry<K, V>>() {
            {
                advance();
            }

            /** */
            private Cache.Entry<K, V> next;

            @Override public boolean hasNext() {
                return next != null;
            }

            @Override public Cache.Entry<K, V> next() {
                if (next == null)
                    throw new NoSuchElementException();

                Cache.Entry<K, V> e = next;

                advance();

                return e;
            }

            @Override public void remove() {
                throw new UnsupportedOperationException();
            }

            /**
             * Switch to next entry.
             */
            private void advance() {
                next = null;

                while (it.hasNext()) {
                    GridCacheEntryEx entry = it.next();

                    try {
                        next = toCacheEntry(entry, deserializePortable);

                        if (next == null)
                            continue;

                        break;
                    }
                    catch (IgniteCheckedException e) {
                        throw CU.convertToCacheException(e);
                    }
                    catch (GridCacheEntryRemovedException ignore) {
                        // No-op.
                    }
                }
            }
        };
    }

    /**
     * @param entry Internal entry.
     * @param deserializePortable Deserialize portable flag.
     * @return Public API entry.
     * @throws IgniteCheckedException If failed.
     * @throws GridCacheEntryRemovedException If entry removed.
     */
    @Nullable private Cache.Entry<K, V> toCacheEntry(GridCacheEntryEx entry,
        boolean deserializePortable)
        throws IgniteCheckedException, GridCacheEntryRemovedException
    {
        try {
            CacheObject val = entry.innerGet(
                null,
                false,
                false,
                false,
                true,
                false,
                false,
                false,
                null,
                null,
                null,
                null);

            if (val == null)
                return null;

            KeyCacheObject key = entry.key();

            Object key0 = key.value(ctx.cacheObjectContext(), true);
            Object val0 = val.value(ctx.cacheObjectContext(), true);

            if (deserializePortable) {
                key0 = ctx.unwrapPortableIfNeeded(key0, true);
                val0 = ctx.unwrapPortableIfNeeded(val0, true);
            }

            return new CacheEntryImpl<>((K)key0, (V)val0);
        }
        catch (GridCacheFilterFailedException ignore) {
            assert false;

            return null;
        }
    }

    /**
     *
     */
    private static class PeekModes {
        /** */
        private boolean near;

        /** */
        private boolean primary;

        /** */
        private boolean backup;

        /** */
        private boolean heap;

        /** */
        private boolean offheap;

        /** */
        private boolean swap;

        /** {@inheritDoc} */
        @Override public String toString() {
            return S.toString(PeekModes.class, this);
        }
    }

    /**
     * @param peekModes Cache peek modes array.
     * @return Peek modes flags.
     */
    private static PeekModes parsePeekModes(CachePeekMode[] peekModes) {
        PeekModes modes = new PeekModes();

        if (F.isEmpty(peekModes)) {
            modes.near = true;
            modes.primary = true;
            modes.backup = true;

            modes.heap = true;
            modes.offheap = true;
            modes.swap = true;
        }
        else {
            for (int i = 0; i < peekModes.length; i++) {
                CachePeekMode peekMode = peekModes[i];

                A.notNull(peekMode, "peekMode");

                switch (peekMode) {
                    case ALL:
                        modes.near = true;
                        modes.primary = true;
                        modes.backup = true;

                        modes.heap = true;
                        modes.offheap = true;
                        modes.swap = true;

                        break;

                    case BACKUP:
                        modes.backup = true;

                        break;

                    case PRIMARY:
                        modes.primary = true;

                        break;

                    case NEAR:
                        modes.near = true;

                        break;

                    case ONHEAP:
                        modes.heap = true;

                        break;

                    case OFFHEAP:
                        modes.offheap = true;

                        break;

                    case SWAP:
                        modes.swap = true;

                        break;

                    default:
                        assert false : peekMode;
                }
            }
        }

        if (!(modes.heap || modes.offheap || modes.swap)) {
            modes.heap = true;
            modes.offheap = true;
            modes.swap = true;
        }

        if (!(modes.primary || modes.backup || modes.near)) {
            modes.primary = true;
            modes.backup = true;
            modes.near = true;
        }

        assert modes.heap || modes.offheap || modes.swap;
        assert modes.primary || modes.backup || modes.near;

        return modes;
    }

    /**
     * @param plc Explicitly specified expiry policy for cache operation.
     * @return Expiry policy wrapper.
     */
    @Nullable public IgniteCacheExpiryPolicy expiryPolicy(@Nullable ExpiryPolicy plc) {
        if (plc == null)
            plc = ctx.expiry();

        return CacheExpiryPolicy.forPolicy(plc);
    }

    /**
     * Cache operation.
     */
    private abstract class SyncOp<T> {
        /** Flag to indicate only-one-key operation. */
        private final boolean single;

        /**
         * @param single Flag to indicate only-one-key operation.
         */
        SyncOp(boolean single) {
            this.single = single;
        }

        /**
         * @return Flag to indicate only-one-key operation.
         */
        final boolean single() {
            return single;
        }

        /**
         * @param tx Transaction.
         * @return Operation return value.
         * @throws IgniteCheckedException If failed.
         */
        @Nullable public abstract T op(IgniteTxLocalAdapter tx) throws IgniteCheckedException;
    }

    /**
     * Cache operation.
     */
    private abstract class SyncInOp extends SyncOp<Object> {
        /**
         * @param single Flag to indicate only-one-key operation.
         */
        SyncInOp(boolean single) {
            super(single);
        }

        /** {@inheritDoc} */
        @Nullable @Override public final Object op(IgniteTxLocalAdapter tx) throws IgniteCheckedException {
            inOp(tx);

            return null;
        }

        /**
         * @param tx Transaction.
         * @throws IgniteCheckedException If failed.
         */
        public abstract void inOp(IgniteTxLocalAdapter tx) throws IgniteCheckedException;
    }

    /**
     * Cache operation.
     */
    protected abstract class AsyncOp<T> {
        /** Flag to indicate only-one-key operation. */
        private final boolean single;

        /** Keys. */
        private final Collection<?> keys;

        /**
         * @param key Key.
         */
        protected AsyncOp(K key) {
            keys = Arrays.asList(key);

            single = true;
        }

        /**
         * @param keys Keys involved.
         */
        protected AsyncOp(Collection<?> keys) {
            this.keys = keys;

            single = keys.size() == 1;
        }

        /**
         * @return Flag to indicate only-one-key operation.
         */
        final boolean single() {
            return single;
        }

        /**
         * @param tx Transaction.
         * @return Operation return value.
         */
        public abstract IgniteInternalFuture<T> op(IgniteTxLocalAdapter tx);
    }

    /**
     * Cache operation.
     */
    private abstract class AsyncInOp extends AsyncOp<Object> {
        /**
         * @param key Key.
         */
        protected AsyncInOp(K key) {
            super(key);
        }

        /**
         * @param keys Keys involved.
         */
        protected AsyncInOp(Collection<?> keys) {
            super(keys);
        }

        /** {@inheritDoc} */
        @SuppressWarnings({"unchecked"})
        @Override public final IgniteInternalFuture<Object> op(IgniteTxLocalAdapter tx) {
            return (IgniteInternalFuture<Object>)inOp(tx);
        }

        /**
         * @param tx Transaction.
         * @return Operation return value.
         */
        public abstract IgniteInternalFuture<?> inOp(IgniteTxLocalAdapter tx);
    }

    /**
     * Internal callable which performs clear operation on a cache with the given name.
     */
    @GridInternal
    private static abstract class GlobalClearCallable implements Callable<Object>, Externalizable {
        /** Cache name. */
        protected String cacheName;

        /** Injected grid instance. */
        @IgniteInstanceResource
        protected Ignite ignite;

        /**
         * Empty constructor for serialization.
         */
        public GlobalClearCallable() {
            // No-op.
        }

        /**
         * @param cacheName Cache name.
         */
        protected GlobalClearCallable(String cacheName) {
            this.cacheName = cacheName;
        }

        /** {@inheritDoc} */
        @Override public void writeExternal(ObjectOutput out) throws IOException {
            U.writeString(out, cacheName);
        }

        /** {@inheritDoc} */
        @Override public void readExternal(ObjectInput in) throws IOException, ClassNotFoundException {
            cacheName = U.readString(in);
        }
    }

    /**
     * Global clear all.
     */
    @GridInternal
    private static class GlobalClearAllCallable extends GlobalClearCallable {
        /** */
        private static final long serialVersionUID = 0L;

        /**
         * Empty constructor for serialization.
         */
        public GlobalClearAllCallable() {
            // No-op.
        }

        /**
         * @param cacheName Cache name.
         */
        private GlobalClearAllCallable(String cacheName) {
            super(cacheName);
        }

        /** {@inheritDoc} */
        @Override public Object call() throws Exception {
            ((IgniteEx)ignite).cachex(cacheName).clearLocally();

            return null;
        }
    }

    /**
     * Global clear keys.
     */
    @GridInternal
    private static class GlobalClearKeySetCallable<K, V> extends GlobalClearCallable {
        /** */
        private static final long serialVersionUID = 0L;

        /** Keys to remove. */
        private Set<? extends K> keys;

        /**
         * Empty constructor for serialization.
         */
        public GlobalClearKeySetCallable() {
            // No-op.
        }

        /**
         * @param cacheName Cache name.
         * @param keys Keys to clear.
         */
        private GlobalClearKeySetCallable(String cacheName, Set<? extends K> keys) {
            super(cacheName);

            this.keys = keys;
        }

        /** {@inheritDoc} */
        @Override public Object call() throws Exception {
            ((IgniteEx)ignite).<K, V>cachex(cacheName).clearLocallyAll(keys);

            return null;
        }

        /** {@inheritDoc} */
        @Override public void writeExternal(ObjectOutput out) throws IOException {
            super.writeExternal(out);

            out.writeObject(keys);
        }

        /** {@inheritDoc} */
        @Override public void readExternal(ObjectInput in) throws IOException, ClassNotFoundException {
            super.readExternal(in);

            keys = (Set<K>) in.readObject();
        }
    }

    /**
     * Internal callable for global size calculation.
     */
    @GridInternal
    private static class SizeCallable extends IgniteClosureX<Object, Integer> implements Externalizable {
        /** */
        private static final long serialVersionUID = 0L;

        /** Cache name. */
        private String cacheName;

        /** Peek modes. */
        private CachePeekMode[] peekModes;

        /** Injected grid instance. */
        @IgniteInstanceResource
        private Ignite ignite;

        /**
         * Required by {@link Externalizable}.
         */
        public SizeCallable() {
            // No-op.
        }

        /**
         * @param cacheName Cache name.
         * @param peekModes Cache peek modes.
         */
        private SizeCallable(String cacheName, CachePeekMode[] peekModes) {
            this.cacheName = cacheName;
            this.peekModes = peekModes;
        }

        /** {@inheritDoc} */
        @Override public Integer applyx(Object o) throws IgniteCheckedException {
            GridCache<Object, Object> cache = ((IgniteEx)ignite).cachex(cacheName);

            assert cache != null : cacheName;

            return cache.localSize(peekModes);
        }

        /** {@inheritDoc} */
        @SuppressWarnings("ForLoopReplaceableByForEach")
        @Override public void writeExternal(ObjectOutput out) throws IOException {
            U.writeString(out, cacheName);

            out.writeInt(peekModes.length);

            for (int i = 0; i < peekModes.length; i++)
                U.writeEnum(out, peekModes[i]);
        }

        /** {@inheritDoc} */
        @Override public void readExternal(ObjectInput in) throws IOException, ClassNotFoundException {
            cacheName = U.readString(in);

            int len = in.readInt();

            peekModes = new CachePeekMode[len];

            for (int i = 0; i < len; i++)
                peekModes[i] = CachePeekMode.fromOrdinal(in.readByte());
        }

        /** {@inheritDoc} */
        public String toString() {
            return S.toString(SizeCallable.class, this);
        }
    }

    /**
     * Internal callable which performs {@link CacheProjection#size()} or {@link CacheProjection#primarySize()}
     * operation on a cache with the given name.
     */
    @GridInternal
    private static class GlobalSizeCallable implements IgniteClosure<Object, Integer>, Externalizable {
        /** */
        private static final long serialVersionUID = 0L;

        /** Cache name. */
        private String cacheName;

        /** Primary only flag. */
        private boolean primaryOnly;

        /** Injected grid instance. */
        @IgniteInstanceResource
        private Ignite ignite;

        /**
         * Empty constructor for serialization.
         */
        public GlobalSizeCallable() {
            // No-op.
        }

        /**
         * @param cacheName Cache name.
         * @param primaryOnly Primary only flag.
         */
        private GlobalSizeCallable(String cacheName, boolean primaryOnly) {
            this.cacheName = cacheName;
            this.primaryOnly = primaryOnly;
        }

        /** {@inheritDoc} */
        @Override public Integer apply(Object o) {
            GridCache<Object, Object> cache = ((IgniteEx)ignite).cachex(cacheName);

            return primaryOnly ? cache.primarySize() : cache.size();
        }

        /** {@inheritDoc} */
        @Override public void writeExternal(ObjectOutput out) throws IOException {
            U.writeString(out, cacheName);
            out.writeBoolean(primaryOnly);
        }

        /** {@inheritDoc} */
        @Override public void readExternal(ObjectInput in) throws IOException, ClassNotFoundException {
            cacheName = U.readString(in);
            primaryOnly = in.readBoolean();
        }
    }

    /**
     * Holder for last async operation future.
     */
    protected static class FutureHolder {
        /** Lock. */
        private final ReentrantLock lock = new ReentrantLock();

        /** Future. */
        private IgniteInternalFuture fut;

        /**
         * Tries to acquire lock.
         *
         * @return Whether lock was actually acquired.
         */
        public boolean tryLock() {
            return lock.tryLock();
        }

        /**
         * Acquires lock.
         */
        @SuppressWarnings("LockAcquiredButNotSafelyReleased")
        public void lock() {
            lock.lock();
        }

        /**
         * Releases lock.
         */
        public void unlock() {
            lock.unlock();
        }

        /**
         * @return Whether lock is held by current thread.
         */
        public boolean holdsLock() {
            return lock.isHeldByCurrentThread();
        }

        /**
         * Gets future.
         *
         * @return Future.
         */
        public IgniteInternalFuture future() {
            return fut;
        }

        /**
         * Sets future.
         *
         * @param fut Future.
         */
        public void future(@Nullable IgniteInternalFuture fut) {
            this.fut = fut;
        }
    }

    /**
     *
     */
    protected abstract static class CacheExpiryPolicy implements IgniteCacheExpiryPolicy {
        /** */
        private Map<KeyCacheObject, GridCacheVersion> entries;

        /** */
        private Map<UUID, Collection<IgniteBiTuple<KeyCacheObject, GridCacheVersion>>> rdrsMap;

        /**
         * @param expiryPlc Expiry policy.
         * @return Access expire policy.
         */
        @Nullable private static CacheExpiryPolicy forPolicy(@Nullable final ExpiryPolicy expiryPlc) {
            if (expiryPlc == null)
                return null;

            return new CacheExpiryPolicy() {
                @Override public long forAccess() {
                    return CU.toTtl(expiryPlc.getExpiryForAccess());
                }

                @Override public long forCreate() {
                    return CU.toTtl(expiryPlc.getExpiryForCreation());
                }

                @Override public long forUpdate() {
                    return CU.toTtl(expiryPlc.getExpiryForUpdate());
                }
            };
        }

        /**
         * @param ttl Access TTL.
         * @return Access expire policy.
         */
        @Nullable public static CacheExpiryPolicy forAccess(final long ttl) {
            if (ttl == CU.TTL_NOT_CHANGED)
                return null;

            return new CacheExpiryPolicy() {
                @Override public long forAccess() {
                    return ttl;
                }
            };
        }

        /** {@inheritDoc} */
        @Override public long forCreate() {
            return CU.TTL_NOT_CHANGED;
        }

        /** {@inheritDoc} */
        @Override public long forUpdate() {
            return CU.TTL_NOT_CHANGED;
        }

        /** {@inheritDoc} */
        @Override public void reset() {
            if (entries != null)
                entries.clear();

            if (rdrsMap != null)
                rdrsMap.clear();
        }

        /**
         * @param key Entry key.
         * @param ver Entry version.
         */
        @SuppressWarnings("unchecked")
        @Override public void ttlUpdated(KeyCacheObject key,
            GridCacheVersion ver,
            @Nullable Collection<UUID> rdrs) {
            if (entries == null)
                entries = new HashMap<>();

            entries.put(key, ver);

            if (rdrs != null && !rdrs.isEmpty()) {
                if (rdrsMap == null)
                    rdrsMap = new HashMap<>();

                for (UUID nodeId : rdrs) {
                    Collection<IgniteBiTuple<KeyCacheObject, GridCacheVersion>> col = rdrsMap.get(nodeId);

                    if (col == null)
                        rdrsMap.put(nodeId, col = new ArrayList<>());

                    col.add(new T2<>(key, ver));
                }
            }
        }

        /**
         * @return TTL update request.
         */
        @Nullable @Override public Map<KeyCacheObject, GridCacheVersion> entries() {
            return entries;
        }

        /** {@inheritDoc} */
        @Nullable @Override public Map<UUID, Collection<IgniteBiTuple<KeyCacheObject, GridCacheVersion>>> readers() {
            return rdrsMap;
        }

        /** {@inheritDoc} */
        @Override public boolean readyToFlush(int cnt) {
            return (entries != null && entries.size() > cnt) || (rdrsMap != null && rdrsMap.size() > cnt);
        }

        /** {@inheritDoc} */
        @Override public String toString() {
            return S.toString(CacheExpiryPolicy.class, this);
        }
    }

    /**
     *
     */
    static class LoadKeysCallable<K, V> implements IgniteCallable<Void>, Externalizable{
        /** */
        private static final long serialVersionUID = 0L;

        /** Cache name. */
        private String cacheName;

        /** Injected grid instance. */
        @IgniteInstanceResource
        private Ignite ignite;

        /** Keys to load. */
        private Collection<? extends K> keys;

        /** Update flag. */
        private boolean update;

        /** */
        private ExpiryPolicy plc;

        /**
         * Required by {@link Externalizable}.
         */
        public LoadKeysCallable() {
            // No-op.
        }

        /**
         * @param cacheName Cache name.
         * @param keys Keys.
         * @param update If {@code true} calls {@link #localLoadAndUpdate(Collection)}
         *        otherwise {@link #localLoad(Collection, ExpiryPolicy)}.
         * @param plc Expiry policy.
         */
        LoadKeysCallable(String cacheName,
            Collection<? extends K> keys,
            boolean update,
            ExpiryPolicy plc) {
            this.cacheName = cacheName;
            this.keys = keys;
            this.update = update;
            this.plc = plc;
        }

        /** {@inheritDoc} */
        @Override public Void call() throws Exception {
            GridCacheAdapter<K, V> cache = ((IgniteKernal)ignite).context().cache().internalCache(cacheName);

            assert cache != null : cacheName;

            cache.context().gate().enter();

            try {
                if (update)
                    cache.localLoadAndUpdate(keys);
                else
                    cache.localLoad(keys, plc);
            }
            finally {
                cache.context().gate().leave();
            }

            return null;
        }

        /** {@inheritDoc} */
        @Override public void writeExternal(ObjectOutput out) throws IOException {
            U.writeString(out, cacheName);

            U.writeCollection(out, keys);

            out.writeBoolean(update);

            out.writeObject(plc != null ? new IgniteExternalizableExpiryPolicy(plc) : null);
        }

        /** {@inheritDoc} */
        @Override public void readExternal(ObjectInput in) throws IOException, ClassNotFoundException {
            cacheName = U.readString(in);

            keys = U.readCollection(in);

            update = in.readBoolean();

            plc = (ExpiryPolicy)in.readObject();
        }
    }

    /**
     *
     */
    private class LocalStoreLoadClosure extends CIX3<KeyCacheObject, Object, GridCacheVersion> {
        /** */
        final IgniteBiPredicate<K, V> p;

        /** */
        final Collection<GridCacheRawVersionedEntry> col;

        /** */
        final DataStreamerImpl<K, V> ldr;

        /** */
        final ExpiryPolicy plc;

        /**
         * @param p Key/value predicate.
         * @param ldr Loader.
         * @param plc Optional expiry policy.
         */
        private LocalStoreLoadClosure(@Nullable IgniteBiPredicate<K, V> p,
            DataStreamerImpl<K, V> ldr,
            @Nullable ExpiryPolicy plc) {
            this.p = p;
            this.ldr = ldr;
            this.plc = plc;

            col = new ArrayList<>(ldr.perNodeBufferSize());
        }

        /** {@inheritDoc} */
        @Override public void applyx(KeyCacheObject key, Object val, GridCacheVersion ver)
            throws IgniteCheckedException
        {
            assert ver != null;

            if (p != null && !p.apply(key.<K>value(ctx.cacheObjectContext(), false), (V)val))
                return;

            long ttl = 0;

            if (plc != null) {
                ttl = CU.toTtl(plc.getExpiryForCreation());

                if (ttl == CU.TTL_ZERO)
                    return;
                else if (ttl == CU.TTL_NOT_CHANGED)
                    ttl = 0;
            }

            GridCacheRawVersionedEntry e = new GridCacheRawVersionedEntry(ctx.toCacheKeyObject(key),
                ctx.toCacheObject(val),
                ttl,
                0,
                ver);

            e.prepareDirectMarshal(ctx.cacheObjectContext());

            col.add(e);

            if (col.size() == ldr.perNodeBufferSize()) {
                ldr.addDataInternal(col);

                col.clear();
            }
        }

        /**
         * Adds remaining data to loader.
         */
        void onDone() {
            if (!col.isEmpty())
                ldr.addDataInternal(col);
        }
    }

    /**
     *
     */
    private static class LoadCacheClosure<K, V> implements Callable<Void>, Externalizable {
        /** */
        private static final long serialVersionUID = 0L;

        /** */
        private String cacheName;

        /** */
        private IgniteBiPredicate<K, V> p;

        /** */
        private Object[] args;

        /** */
        @IgniteInstanceResource
        private Ignite ignite;

        /** */
        private ExpiryPolicy plc;

        /**
         * Required by {@link Externalizable}.
         */
        public LoadCacheClosure() {
            // No-op.
        }

        /**
         * @param cacheName Cache name.
         * @param p Predicate.
         * @param args Arguments.
         * @param plc Explicitly specified expiry policy.
         */
        private LoadCacheClosure(String cacheName,
            IgniteBiPredicate<K, V> p,
            Object[] args,
            @Nullable ExpiryPolicy plc)
        {
            this.cacheName = cacheName;
            this.p = p;
            this.args = args;
            this.plc = plc;
        }

        /** {@inheritDoc} */
        @Override public Void call() throws Exception {
            IgniteCache<K, V> cache = ignite.cache(cacheName);

            assert cache != null : cacheName;

            if (plc != null)
                cache = cache.withExpiryPolicy(plc);

            cache.localLoadCache(p, args);

            return null;
        }

        /** {@inheritDoc} */
        @Override public void writeExternal(ObjectOutput out) throws IOException {
            out.writeObject(p);

            out.writeObject(args);

            U.writeString(out, cacheName);

            if (plc != null)
                out.writeObject(new IgniteExternalizableExpiryPolicy(plc));
            else
                out.writeObject(null);
        }

        /** {@inheritDoc} */
        @SuppressWarnings("unchecked")
        @Override public void readExternal(ObjectInput in) throws IOException, ClassNotFoundException {
            p = (IgniteBiPredicate<K, V>)in.readObject();

            args = (Object[])in.readObject();

            cacheName = U.readString(in);

            plc = (ExpiryPolicy)in.readObject();
        }

        /** {@inheritDoc} */
        @Override public String toString() {
            return S.toString(LoadCacheClosure.class, this);
        }
    }

    /**
     *
     */
    protected abstract static class UpdateTimeStatClosure<T> implements CI1<IgniteInternalFuture<T>> {
        /** */
        protected final CacheMetricsImpl metrics;

        /** */
        protected final long start;

        /**
         * @param metrics Metrics.
         * @param start   Start time.
         */
        public UpdateTimeStatClosure(CacheMetricsImpl metrics, long start) {
            this.metrics = metrics;
            this.start = start;
        }

        /** {@inheritDoc} */
        @Override public void apply(IgniteInternalFuture<T> fut) {
            try {
                if (!fut.isCancelled()) {
                    fut.get();

                    updateTimeStat();
                }
            }
            catch (IgniteCheckedException ignore) {
                //No-op.
            }
        }

        /**
         * Updates statistics.
         */
        protected abstract void updateTimeStat();
    }

    /**
     *
     */
    protected static class UpdateGetTimeStatClosure<T> extends UpdateTimeStatClosure<T> {
        /** */
        private static final long serialVersionUID = 0L;

        /**
         * @param metrics Metrics.
         * @param start   Start time.
         */
        public UpdateGetTimeStatClosure(CacheMetricsImpl metrics, long start) {
            super(metrics, start);
        }

        /** {@inheritDoc} */
        @Override protected void updateTimeStat() {
            metrics.addGetTimeNanos(System.nanoTime() - start);
        }
    }

    /**
     *
     */
    protected static class UpdateRemoveTimeStatClosure<T> extends UpdateTimeStatClosure<T> {
        /** */
        private static final long serialVersionUID = 0L;

        /**
         * @param metrics Metrics.
         * @param start   Start time.
         */
        public UpdateRemoveTimeStatClosure(CacheMetricsImpl metrics, long start) {
            super(metrics, start);
        }

        /** {@inheritDoc} */
        @Override protected void updateTimeStat() {
            metrics.addRemoveTimeNanos(System.nanoTime() - start);
        }
    }

    /**
     *
     */
    protected static class UpdatePutTimeStatClosure<T> extends UpdateTimeStatClosure {
        /** */
        private static final long serialVersionUID = 0L;

        /**
         * @param metrics Metrics.
         * @param start   Start time.
         */
        public UpdatePutTimeStatClosure(CacheMetricsImpl metrics, long start) {
            super(metrics, start);
        }

        /** {@inheritDoc} */
        @Override protected void updateTimeStat() {
            metrics.addPutTimeNanos(System.nanoTime() - start);
        }
    }

    /**
     *
     */
    protected static class UpdatePutAndGetTimeStatClosure<T> extends UpdateTimeStatClosure {
        /** */
        private static final long serialVersionUID = 0L;

        /**
         * @param metrics Metrics.
         * @param start   Start time.
         */
        public UpdatePutAndGetTimeStatClosure(CacheMetricsImpl metrics, long start) {
            super(metrics, start);
        }

        /** {@inheritDoc} */
        @Override protected void updateTimeStat() {
            metrics.addPutAndGetTimeNanos(System.nanoTime() - start);
        }
    }
}<|MERGE_RESOLUTION|>--- conflicted
+++ resolved
@@ -379,24 +379,10 @@
     }
 
     /** {@inheritDoc} */
-<<<<<<< HEAD
-    @Override public CacheEntryPredicate predicate() {
-        return null;
-=======
-    @Override public Set<CacheFlag> flags() {
-        return F.asSet(ctx.forcedFlags());
->>>>>>> dfe90fbd
-    }
-
-    /** {@inheritDoc} */
     @Override public GridCacheProjectionEx<K, V> forSubjectId(UUID subjId) {
         GridCacheProjectionImpl<K, V> prj = new GridCacheProjectionImpl<>(this,
             ctx,
-            null,
-<<<<<<< HEAD
             false,
-=======
->>>>>>> dfe90fbd
             subjId,
             false,
             null);
@@ -416,12 +402,8 @@
 
         GridCacheProjectionImpl<K, V> prj = new GridCacheProjectionImpl<>(this,
             ctx,
-<<<<<<< HEAD
             null,
-            skipStore,
-=======
-            EnumSet.copyOf(F.asList(flags)),
->>>>>>> dfe90fbd
+            false,
             null,
             false,
             null);
@@ -446,10 +428,7 @@
             (CacheProjection<K1, V1>)this,
             (GridCacheContext<K1, V1>)ctx,
             null,
-<<<<<<< HEAD
             false,
-=======
->>>>>>> dfe90fbd
             null,
             true,
             null
@@ -467,69 +446,11 @@
             this,
             ctx,
             null,
-<<<<<<< HEAD
             false,
-=======
->>>>>>> dfe90fbd
             null,
             false,
             plc);
     }
-
-<<<<<<< HEAD
-    /** {@inheritDoc} */
-    @SuppressWarnings({"unchecked", "RedundantCast"})
-    @Override public <K1, V1> CacheProjection<K1, V1> projection(
-        Class<? super K1> keyType,
-        Class<? super V1> valType
-    ) {
-        if (ctx.deploymentEnabled()) {
-            try {
-                ctx.deploy().registerClasses(keyType, valType);
-            }
-            catch (IgniteCheckedException e) {
-                throw new IgniteException(e);
-            }
-        }
-
-        GridCacheProjectionImpl<K1, V1> prj = new GridCacheProjectionImpl<>((CacheProjection<K1, V1>)this,
-            (GridCacheContext<K1, V1>)ctx,
-            CU.typeFilter0(keyType, valType),
-            false,
-            /*clientId*/null,
-            false,
-            null);
-
-        return new GridCacheProxyImpl<>((GridCacheContext<K1, V1>)ctx, prj, prj);
-    }
-
-    /** {@inheritDoc} */
-    @Override public CacheProjection<K, V> projection(CacheEntryPredicate filter) {
-        if (filter == null)
-            return this;
-
-        if (ctx.deploymentEnabled()) {
-            try {
-                ctx.deploy().registerClasses(filter);
-            }
-            catch (IgniteCheckedException e) {
-                throw new IgniteException(e);
-            }
-        }
-
-        GridCacheProjectionImpl<K, V> prj = new GridCacheProjectionImpl<>(
-            this,
-            ctx,
-            filter,
-            false,
-            null,
-            false,
-            null);
-
-        return new GridCacheProxyImpl<>(ctx, prj, prj);
-    }
-=======
->>>>>>> dfe90fbd
 
     /** {@inheritDoc} */
     @Override public CacheConfiguration configuration() {
