/* @java.file.header */

/*  _________        _____ __________________        _____
 *  __  ____/___________(_)______  /__  ____/______ ____(_)_______
 *  _  / __  __  ___/__  / _  __  / _  / __  _  __ `/__  / __  __ \
 *  / /_/ /  _  /    _  /  / /_/ /  / /_/ /  / /_/ / _  /  _  / / /
 *  \____/   /_/     /_/   \_,__/   \____/   \__,_/  /_/   /_/ /_/
 */

package org.gridgain.grid.kernal.processors.cache.datastructures;

import junit.framework.*;
import org.gridgain.grid.*;
import org.gridgain.grid.cache.*;
import org.gridgain.grid.cache.datastructures.*;
import org.gridgain.grid.kernal.*;
import org.gridgain.grid.kernal.processors.cache.*;
import org.gridgain.grid.kernal.processors.cache.query.*;
import org.gridgain.grid.util.lang.*;
import org.gridgain.grid.util.typedef.*;
import org.gridgain.grid.util.typedef.internal.*;
import org.gridgain.testframework.*;

import java.util.*;
import java.util.concurrent.*;

import static org.gridgain.grid.cache.GridCacheDistributionMode.*;
import static org.gridgain.grid.cache.GridCacheMode.*;
import static org.gridgain.grid.cache.GridCachePreloadMode.*;
import static org.gridgain.grid.cache.GridCacheWriteSynchronizationMode.*;

/**
 * Cache set tests.
 */
public abstract class GridCacheSetAbstractSelfTest extends GridCacheAbstractSelfTest {
    /** */
    private static final String SET_NAME = "testSet";

    /** {@inheritDoc} */
    @Override protected int gridCount() {
        return 4;
    }

    /** {@inheritDoc} */
    @Override protected void afterTest() throws Exception {
        cache().dataStructures().removeSet(SET_NAME);

        waitSetResourcesCleared();

        assertNull(cache().dataStructures().set(SET_NAME, false, false));

        super.afterTest();
    }

    /**
     * Waits when internal set maps are cleared.
     *
     * @throws GridException If failed.
     */
    @SuppressWarnings("ErrorNotRethrown")
    private void waitSetResourcesCleared() throws GridException {
        final int MAX_CHECK = 5;

        for (int i = 0; i < MAX_CHECK; i++) {
            try {
                assertSetResourcesCleared();

                return;
            }
            catch (AssertionFailedError e) {
                if (i == MAX_CHECK - 1)
                    throw e;

                log.info("Set resources not cleared, will wait more.");

                U.sleep(1000);
            }
        }
    }

    /**
     * Checks internal set maps are cleared.
     */
    private void assertSetResourcesCleared() {
        for (int i = 0; i < gridCount(); i++) {
            GridKernal grid = (GridKernal)grid(i);

            GridCacheQueryManager queries = grid.internalCache(null).context().queries();
<<<<<<< HEAD

            Map map = GridTestUtils.getFieldValue(queries, GridCacheQueryManager.class, "qryIters");

            for (Object obj : map.values())
                assertEquals("Iterators not removed for grid " + i, 0, ((Map)obj).size());

            GridCacheDataStructuresManager ds = grid.internalCache(null).context().dataStructures();
=======

            Map map = GridTestUtils.getFieldValue(queries, GridCacheQueryManager.class, "qryIters");

            for (Object obj : map.values())
                assertEquals("Iterators not removed for grid " + i, 0, ((Map)obj).size());
>>>>>>> e65c74c5

            map = GridTestUtils.getFieldValue(ds, "setsMap");

            assertEquals("Set not removed for grid " + i, 0, map.size());

            map = GridTestUtils.getFieldValue(ds, "setDataMap");

            assertEquals("Set data not removed for grid " + i, 0, map.size());
        }
    }

    /** {@inheritDoc} */
    @Override protected GridConfiguration getConfiguration(String gridName) throws Exception {
        GridConfiguration cfg = super.getConfiguration(gridName);

        if (cacheMode() == PARTITIONED) {
            GridCacheConfiguration ccfg1 = cacheConfiguration(gridName);

            GridCacheConfiguration ccfg2 = cacheConfiguration(gridName);

            ccfg2.setName("noBackupsCache");
            ccfg2.setBackups(0);

            cfg.setCacheConfiguration(ccfg1, ccfg2);
        }

        return cfg;
    }

    /** {@inheritDoc} */
    @Override protected GridCacheConfiguration cacheConfiguration(String gridName) throws Exception {
        GridCacheConfiguration ccfg = super.cacheConfiguration(gridName);

        ccfg.setPreloadMode(SYNC);
        ccfg.setWriteSynchronizationMode(FULL_SYNC);

        return ccfg;
    }

    /** {@inheritDoc} */
    @Override protected GridCacheDistributionMode distributionMode() {
        return PARTITIONED_ONLY;
    }

    /** {@inheritDoc} */
    @Override protected long getTestTimeout() {
        return 2 * 60 * 1000;
    }

    /**
     * @throws Exception If failed.
     */
    public void testCreateRemove() throws Exception {
        testCreateRemove(false);
    }

    /**
     * @throws Exception If failed.
     */
    public void testCreateRemoveCollocated() throws Exception {
        testCreateRemove(true);
    }

    /**
     * @param collocated Collocation flag.
     * @throws Exception If failed.
     */
    private void testCreateRemove(boolean collocated) throws Exception {
        for (int i = 0; i < gridCount(); i++)
            assertNull(cache(i).dataStructures().set(SET_NAME, collocated, false));

        GridCacheSet<Integer> set0 = cache().dataStructures().set(SET_NAME, collocated, true);

        assertNotNull(set0);

        for (int i = 0; i < gridCount(); i++) {
            GridCacheSet<Integer> set = cache().dataStructures().set(SET_NAME, collocated, true);

            assertNotNull(set);
            assertTrue(set.isEmpty());
            assertEquals(0, set.size());

            assertEquals(SET_NAME, set.name());

            if (cacheMode() == PARTITIONED)
                assertEquals(collocated, set.collocated());
        }

        assertTrue(cache().dataStructures().removeSet(SET_NAME));

        for (int i = 0; i < gridCount(); i++) {
            assertNull(cache(i).dataStructures().set(SET_NAME, collocated, false));

            assertFalse(cache(i).dataStructures().removeSet(SET_NAME));
        }
    }

    /**
     * @throws Exception If failed.
     */
    public void testApi() throws Exception {
        testApi(false);
    }

    /**
     * @throws Exception If failed.
     */
    public void testApiCollocated() throws Exception {
        testApi(true);
    }

    /**
     * @param collocated Collocation flag.
     * @throws Exception If failed.
     */
    private void testApi(boolean collocated) throws Exception {
        assertNotNull(cache().dataStructures().set(SET_NAME, collocated, true));

        for (int i = 0; i < gridCount(); i++) {
            Set<Integer> set = cache(i).dataStructures().set(SET_NAME, collocated, false);

            assertFalse(set.contains(1));
            assertEquals(0, set.size());
            assertTrue(set.isEmpty());
        }

        // Add, isEmpty.

        assertTrue(cache().dataStructures().set(SET_NAME, collocated, false).add(1));

        for (int i = 0; i < gridCount(); i++) {
            assertEquals(0, cache(i).size());

            Set<Integer> set = cache(i).dataStructures().set(SET_NAME, collocated, false);

            assertEquals(1, set.size());
            assertFalse(set.isEmpty());
            assertTrue(set.contains(1));

            assertFalse(set.add(1));

            assertFalse(set.contains(100));
        }

        // Remove.

        assertTrue(cache().dataStructures().set(SET_NAME, collocated, true).remove(1));

        for (int i = 0; i < gridCount(); i++) {
            Set<Integer> set = cache(i).dataStructures().set(SET_NAME, collocated, false);

            assertEquals(0, set.size());
            assertTrue(set.isEmpty());

            assertFalse(set.contains(1));

            assertFalse(set.remove(1));
        }

        // Contains all.

        Collection<Integer> col1 = new ArrayList<>();
        Collection<Integer> col2 = new ArrayList<>();

        final int ITEMS = 100;

        for (int i = 0; i < ITEMS; i++) {
            assertTrue(cache(i % gridCount()).dataStructures().set(SET_NAME, collocated, false).add(i));

            col1.add(i);
            col2.add(i);
        }

        col2.add(ITEMS);

        for (int i = 0; i < gridCount(); i++) {
            Set<Integer> set = cache(i).dataStructures().set(SET_NAME, collocated, false);

            assertEquals(ITEMS, set.size());
            assertTrue(set.containsAll(col1));
            assertFalse(set.containsAll(col2));
        }

        // To array.

        for (int i = 0; i < gridCount(); i++) {
            Set<Integer> set = cache(i).dataStructures().set(SET_NAME, collocated, false);

            assertArrayContent(set.toArray(), ITEMS);
            assertArrayContent(set.toArray(new Integer[ITEMS]), ITEMS);
        }

        // Remove all.

        Collection<Integer> rmvCol = new ArrayList<>();

        for (int i = ITEMS - 10; i < ITEMS; i++)
            rmvCol.add(i);

        assertTrue(cache().dataStructures().set(SET_NAME, collocated, false).removeAll(rmvCol));

        for (int i = 0; i < gridCount(); i++) {
            Set<Integer> set = cache(i).dataStructures().set(SET_NAME, collocated, false);

            assertFalse(set.removeAll(rmvCol));

            for (Integer val : rmvCol)
                assertFalse(set.contains(val));

            assertArrayContent(set.toArray(), ITEMS - 10);
            assertArrayContent(set.toArray(new Integer[ITEMS - 10]), ITEMS - 10);
        }

        // Add all.

        assertTrue(cache().dataStructures().set(SET_NAME, collocated, false).addAll(rmvCol));

        for (int i = 0; i < gridCount(); i++) {
            Set<Integer> set = cache(i).dataStructures().set(SET_NAME, collocated, false);

            assertEquals(ITEMS, set.size());

            assertFalse(set.addAll(rmvCol));

            for (Integer val : rmvCol)
                assertTrue(set.contains(val));
        }

        // Retain all.

        assertTrue(cache().dataStructures().set(SET_NAME, collocated, false).retainAll(rmvCol));

        for (int i = 0; i < gridCount(); i++) {
            Set<Integer> set = cache(i).dataStructures().set(SET_NAME, collocated, false);

            assertEquals(rmvCol.size(), set.size());

            assertFalse(set.retainAll(rmvCol));

            for (int val = 0; val < 10; val++)
                assertFalse(set.contains(val));

            for (int val : rmvCol)
                assertTrue(set.contains(val));
        }

        // Clear.

        cache().dataStructures().set(SET_NAME, collocated, false).clear();

        for (int i = 0; i < gridCount(); i++) {
            Set<Integer> set = cache(i).dataStructures().set(SET_NAME, collocated, false);

            assertEquals(0, set.size());
            assertTrue(set.isEmpty());
            assertFalse(set.contains(0));
        }
    }

    /**
     * @throws Exception If failed.
     */
    public void testIterator() throws Exception {
        testIterator(false);
    }

    /**
     * @throws Exception If failed.
     */
    public void testIteratorCollocated() throws Exception {
        testIterator(true);
    }

    /**
     * @param collocated Collocation flag.
     * @throws Exception If failed.
     */
    @SuppressWarnings("deprecation")
    private void testIterator(boolean collocated) throws Exception {
        final GridCacheSet<Integer> set0 = cache().dataStructures().set(SET_NAME, collocated, true);

        GridTestUtils.assertThrows(log, new Callable<Void>() {
            @Override public Void call() throws Exception {
                set0.iterator();

                return null;
            }
        }, UnsupportedOperationException.class, null);

        for (int i = 0; i < gridCount(); i++) {
            GridCacheSet<Integer> set = cache(i).dataStructures().set(SET_NAME, collocated, false);

            assertFalse(set.iteratorEx().hasNext());
        }

        int cnt = 0;

        for (int i = 0; i < gridCount(); i++) {
            Set<Integer> set = cache(i).dataStructures().set(SET_NAME, collocated, false);

            for (int j = 0; j < 100; j++)
                assertTrue(set.add(cnt++));
        }

        for (int i = 0; i < gridCount(); i++) {
            GridCacheSet<Integer> set = cache(i).dataStructures().set(SET_NAME, collocated, false);

            assertSetContent(set, cnt);
        }

        // Try to do not use hasNext.

        Collection<Integer> data = new HashSet<>(cnt);

        GridCloseableIterator<Integer> iter = set0.iteratorEx();

        for (int i = 0; i < cnt; i++)
            assertTrue(data.add(iter.next()));

        assertFalse(iter.hasNext());

        assertEquals(cnt, data.size());

        for (int i = 0; i < cnt; i++)
            assertTrue(data.contains(i));

        // Iterator for empty set.

        set0.clear();

        for (int i = 0; i < gridCount(); i++) {
            GridCacheSet<Integer> set = cache(i).dataStructures().set(SET_NAME, collocated, false);

            assertFalse(set.iteratorEx().hasNext());
        }

        // Iterator.remove().

        for (int i = 0; i < 10; i++)
            assertTrue(set0.add(i));

        iter = set0.iteratorEx();

        while (iter.hasNext()) {
            Integer val = iter.next();

            if (val % 2 == 0)
                iter.remove();
        }

        for (int i = 0; i < gridCount(); i++) {
            Set<Integer> set = cache(i).dataStructures().set(SET_NAME, collocated, false);

            assertEquals(i % 2 != 0, set.contains(i));
        }
    }

    /**
     * @throws Exception If failed.
     */
    public void testIteratorClose() throws Exception {
        testIteratorClose(false);
    }

    /**
     * @throws Exception If failed.
     */
    public void testIteratorCloseCollocated() throws Exception {
        testIteratorClose(true);
    }

    /**
     * @param collocated Collocation flag.
     * @throws Exception If failed.
     */
    private void testIteratorClose(boolean collocated) throws Exception {
        final GridCacheSet<Integer> set0 = cache().dataStructures().set(SET_NAME, collocated, true);

        for (int i = 0; i < 500; i++)
            assertTrue(set0.add(i));

        final GridCloseableIterator<Integer> iter = set0.iteratorEx();

        assertFalse(iter.isClosed());

        assertTrue(iter.hasNext());

        iter.next();

        assertTrue(iter.hasNext());

        iter.close();

        GridTestUtils.assertThrows(log, new Callable<Void>() {
            @Override public Void call() throws Exception {
                iter.next();

                return null;
            }
        }, NoSuchElementException.class, null);

        assertTrue(iter.isClosed());
        assertFalse(iter.hasNext());
    }

    /**
     * TODO: GG-7952, enable when fixed.
     *
     * @throws Exception If failed.
     */
    public void _testNodeJoinsAndLeaves() throws Exception {
        testNodeJoinsAndLeaves(false);
    }

    /**
     * TODO: GG-7952, enable when fixed.
     *
     * @throws Exception If failed.
     */
    public void _testNodeJoinsAndLeavesCollocated() throws Exception {
        testNodeJoinsAndLeaves(true);
    }

    /**
     * @param collocated Collocation flag.
     * @throws Exception If failed.
     */
    private void testNodeJoinsAndLeaves(boolean collocated) throws Exception {
        if (cacheMode() == LOCAL)
            return;

        Set<Integer> set0 = cache().dataStructures().set(SET_NAME, collocated, true);

        final int ITEMS = 10_000;

        for (int i = 0; i < ITEMS; i++)
            set0.add(i);

        startGrid(gridCount());

        try {
            GridCacheSet<Integer> set1 = cache().dataStructures().set(SET_NAME, collocated, false);

            assertNotNull(set1);

            for (int i = 0; i < gridCount() + 1; i++) {
                GridCacheSet<Integer> set = cache(i).dataStructures().set(SET_NAME, collocated, false);

                assertEquals(ITEMS, set.size());

                assertSetContent(set, ITEMS);
            }
        }
        finally {
            stopGrid(gridCount());
        }

        for (int i = 0; i < gridCount(); i++) {
            GridCacheSet<Integer> set = cache(i).dataStructures().set(SET_NAME, collocated, false);

            assertSetContent(set, ITEMS);
        }
    }

    /**
     * @throws Exception If failed.
     */
    public void testCollocation() throws Exception {
        if (cacheMode() != PARTITIONED)
            return;

        final String setName = SET_NAME + "testCollocation";

        Set<Integer> set0 = grid(0).cache("noBackupsCache").dataStructures().set(setName, true, true);

        try {
            for (int i = 0; i < 1000; i++)
                assertTrue(set0.add(i));

            assertEquals(1000, set0.size());

            UUID setNodeId = null;

            for (int i = 0; i < gridCount(); i++) {
                GridKernal grid = (GridKernal)grid(i);

                Iterator<GridCacheEntryEx<Object, Object>> entries =
                    grid.context().cache().internalCache("noBackupsCache").map().allEntries0().iterator();

                if (entries.hasNext()) {
                    if (setNodeId == null)
                        setNodeId = grid.localNode().id();
                    else
                        fail("For collocated set all items should be stored on single node.");
                }
            }
        }
        finally {
            grid(0).cache("noBackupsCache").dataStructures().removeSet(setName);
        }
    }

    /**
     * @throws Exception If failed.
     */
    public void testMultithreaded() throws Exception {
        testMultithreaded(false);
    }

    /**
     * @throws Exception If failed.
     */
    public void testMultithreadedCollocated() throws Exception {
        if (cacheMode() != PARTITIONED)
            return;

        testMultithreaded(true);
    }

    /**
     * @param collocated Collocation flag.
     * @throws Exception If failed.
     */
    private void testMultithreaded(final boolean collocated) throws Exception {
        Set<Integer> set0 = cache().dataStructures().set(SET_NAME, collocated, true);

        assertNotNull(set0);

        Collection<GridFuture> futs = new ArrayList<>();

        final int THREADS_PER_NODE = 5;
        final int KEY_RANGE = 10_000;
        final int ITERATIONS = 3000;

        for (int i = 0; i < gridCount(); i++) {
            final int idx = i;

            futs.add(GridTestUtils.runMultiThreadedAsync(new Callable<Void>() {
                @Override public Void call() throws Exception {
                    GridCache cache = grid(idx).cache(null);

                    GridCacheSet<Integer> set = cache.dataStructures().set(SET_NAME, collocated, false);

                    assertNotNull(set);

                    ThreadLocalRandom rnd = ThreadLocalRandom.current();

                    for (int i = 0; i < ITERATIONS; i++) {
                        switch (rnd.nextInt(4)) {
                            case 0:
                                set.add(rnd.nextInt(KEY_RANGE));

                                break;

                            case 1:
                                set.remove(rnd.nextInt(KEY_RANGE));

                                break;

                            case 2:
                                set.contains(rnd.nextInt(KEY_RANGE));

                                break;

                            case 3:
                                Iterator<Integer> iter = set.iteratorEx();

                                while (iter.hasNext())
                                    assertNotNull(iter.next());

                                break;

                            default:
                                fail();
                        }

                        if ((i + 1) % 500 == 0)
                            log.info("Executed iterations: " + (i + 1));
                    }

                    return null;
                }
            }, THREADS_PER_NODE, "testSetMultithreaded"));
        }

        for (GridFuture fut : futs)
            fut.get();
    }


    /**
     * @throws Exception If failed.
     */
    public void _testCleanup() throws Exception {
        testCleanup(false);
    }

    /**
     * @throws Exception If failed.
     */
    public void _testCleanupCollocated() throws Exception {
        testCleanup(true);
    }

    /**
     * @param collocated Collocation flag.
     * @throws Exception If failed.
     */
    private void testCleanup(boolean collocated) throws Exception {
        Set<Integer> set0 = cache().dataStructures().set(SET_NAME, collocated, true);

        assertNotNull(set0);

        List<Integer> items = new ArrayList<>(10_000);

        for (int i = 0; i < 10_000; i++)
            items.add(i);

        set0.addAll(items);

        assertEquals(10_000, set0.size());

        assertTrue(grid(1).cache(null).dataStructures().removeSet(SET_NAME));

        assertTrue(GridTestUtils.waitForCondition(new PAX() {
            @SuppressWarnings("WhileLoopReplaceableByForEach")
            @Override public boolean applyx() {
                int cnt = 0;

                for (int i = 0; i < gridCount(); i++) {
                    Iterator<GridCacheEntryEx<Object, Object>> entries =
                        ((GridKernal)grid(i)).context().cache().internalCache().map().allEntries0().iterator();

                    while (entries.hasNext()) {
                        cnt++;

                        entries.next();
                    }
                }

                if (cnt > 0) {
                    log.info("Found more cache entries than expected, will wait: " + cnt);

                    return false;
                }

                return true;
            }
        }, 5000));
    }

    /**
     * @param set Set.
     * @param size Expected size.
     */
    private void assertSetContent(GridCacheSet<Integer> set, int size) {
        Collection<Integer> data = new HashSet<>(size);

        for (Integer val : set.iteratorEx())
            assertTrue(data.add(val));

        assertEquals(size, data.size());

        for (int val = 0; val < size; val++)
            assertTrue(data.contains(val));
    }

    /**
     * @param arr Array.
     * @param size Expected size.
     */
    private void assertArrayContent(Object[] arr, int size) {
        assertEquals(size, arr.length);

        for (int i = 0; i < size; i++) {
            boolean found = false;

            for (Object obj : arr) {
                if (obj.equals(i)) {
                    found = true;

                    break;
                }
            }

            assertTrue(found);
        }
    }
}<|MERGE_RESOLUTION|>--- conflicted
+++ resolved
@@ -17,12 +17,12 @@
 import org.gridgain.grid.kernal.processors.cache.*;
 import org.gridgain.grid.kernal.processors.cache.query.*;
 import org.gridgain.grid.util.lang.*;
-import org.gridgain.grid.util.typedef.*;
 import org.gridgain.grid.util.typedef.internal.*;
 import org.gridgain.testframework.*;
 
 import java.util.*;
 import java.util.concurrent.*;
+import java.util.concurrent.atomic.*;
 
 import static org.gridgain.grid.cache.GridCacheDistributionMode.*;
 import static org.gridgain.grid.cache.GridCacheMode.*;
@@ -86,7 +86,6 @@
             GridKernal grid = (GridKernal)grid(i);
 
             GridCacheQueryManager queries = grid.internalCache(null).context().queries();
-<<<<<<< HEAD
 
             Map map = GridTestUtils.getFieldValue(queries, GridCacheQueryManager.class, "qryIters");
 
@@ -94,21 +93,14 @@
                 assertEquals("Iterators not removed for grid " + i, 0, ((Map)obj).size());
 
             GridCacheDataStructuresManager ds = grid.internalCache(null).context().dataStructures();
-=======
-
-            Map map = GridTestUtils.getFieldValue(queries, GridCacheQueryManager.class, "qryIters");
-
-            for (Object obj : map.values())
-                assertEquals("Iterators not removed for grid " + i, 0, ((Map)obj).size());
->>>>>>> e65c74c5
 
             map = GridTestUtils.getFieldValue(ds, "setsMap");
 
-            assertEquals("Set not removed for grid " + i, 0, map.size());
+            assertEquals("Set not removed [grid=" + i + ", map=" + map + ']', 0, map.size());
 
             map = GridTestUtils.getFieldValue(ds, "setDataMap");
 
-            assertEquals("Set data not removed for grid " + i, 0, map.size());
+            assertEquals("Set data not removed [grid=" + i + ", map=" + map + ']', 0, map.size());
         }
     }
 
@@ -694,14 +686,14 @@
     /**
      * @throws Exception If failed.
      */
-    public void _testCleanup() throws Exception {
+    public void testCleanup() throws Exception {
         testCleanup(false);
     }
 
     /**
      * @throws Exception If failed.
      */
-    public void _testCleanupCollocated() throws Exception {
+    public void testCleanupCollocated() throws Exception {
         testCleanup(true);
     }
 
@@ -710,9 +702,19 @@
      * @throws Exception If failed.
      */
     private void testCleanup(boolean collocated) throws Exception {
-        Set<Integer> set0 = cache().dataStructures().set(SET_NAME, collocated, true);
+        final Set<Integer> set0 = cache().dataStructures().set(SET_NAME, collocated, true);
 
         assertNotNull(set0);
+
+        List<Set<Integer>> sets = new ArrayList<>();
+
+        for (int i = 0; i < gridCount(); i++) {
+            GridCacheSet<Integer> set = cache(i).dataStructures().set(SET_NAME, collocated, false);
+
+            assertNotNull(set);
+
+            sets.add(set);
+        }
 
         List<Integer> items = new ArrayList<>(10_000);
 
@@ -723,33 +725,63 @@
 
         assertEquals(10_000, set0.size());
 
-        assertTrue(grid(1).cache(null).dataStructures().removeSet(SET_NAME));
-
-        assertTrue(GridTestUtils.waitForCondition(new PAX() {
-            @SuppressWarnings("WhileLoopReplaceableByForEach")
-            @Override public boolean applyx() {
-                int cnt = 0;
-
-                for (int i = 0; i < gridCount(); i++) {
-                    Iterator<GridCacheEntryEx<Object, Object>> entries =
-                        ((GridKernal)grid(i)).context().cache().internalCache().map().allEntries0().iterator();
-
-                    while (entries.hasNext()) {
-                        cnt++;
-
-                        entries.next();
+        final AtomicBoolean stop = new AtomicBoolean();
+
+        final AtomicInteger val = new AtomicInteger(10_000);
+
+        GridFuture<?> fut;
+
+        try {
+            fut = GridTestUtils.runMultiThreadedAsync(new Callable<Object>() {
+                @Override public Object call() throws Exception {
+                    try {
+                        while (!stop.get())
+                            set0.add(val.incrementAndGet());
                     }
+                    catch (GridCacheDataStructureRemovedRuntimeException e) {
+                        log.info("Set removed: " + e);
+                    }
+
+                    return null;
                 }
-
-                if (cnt > 0) {
-                    log.info("Found more cache entries than expected, will wait: " + cnt);
-
-                    return false;
+            }, 5, "set-add-thread");
+
+            assertTrue(grid(0).cache(null).dataStructures().removeSet(SET_NAME));
+        }
+        finally {
+            stop.set(true);
+        }
+
+        fut.get();
+
+        int cnt = 0;
+
+        for (int i = 0; i < gridCount(); i++) {
+            Iterator<GridCacheEntryEx<Object, Object>> entries =
+                    ((GridKernal)grid(i)).context().cache().internalCache().map().allEntries0().iterator();
+
+            while (entries.hasNext()) {
+                GridCacheEntryEx<Object, Object> entry = entries.next();
+
+                if (entry.hasValue()) {
+                    cnt++;
+
+                    log.info("Unexpected entry: " + entry);
                 }
-
-                return true;
             }
-        }, 5000));
+        }
+
+        assertEquals("Found unexpected cache entries", 0, cnt);
+
+        for (final Set<Integer> set : sets) {
+            GridTestUtils.assertThrows(log, new Callable<Void>() {
+                @Override public Void call() throws Exception {
+                    set.add(10);
+
+                    return null;
+                }
+            }, GridCacheDataStructureRemovedRuntimeException.class, null);
+        }
     }
 
     /**
