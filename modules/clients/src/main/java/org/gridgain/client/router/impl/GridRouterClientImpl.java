/* @java.file.header */

/*  _________        _____ __________________        _____
 *  __  ____/___________(_)______  /__  ____/______ ____(_)_______
 *  _  / __  __  ___/__  / _  __  / _  / __  _  __ `/__  / __  __ \
 *  / /_/ /  _  /    _  /  / /_/ /  / /_/ /  / /_/ / _  /  _  / / /
 *  \____/   /_/     /_/   \_,__/   \____/   \__,_/  /_/   /_/ /_/
 */

package org.gridgain.client.router.impl;

import org.gridgain.client.*;
import org.gridgain.client.impl.*;
import org.gridgain.client.impl.connection.*;
import org.gridgain.client.router.*;
import org.jetbrains.annotations.*;

import java.util.*;
import java.util.concurrent.*;

import static org.gridgain.client.util.GridClientUtils.*;

/**
 * A {@link GridClient} router implementation.
 */
class GridRouterClientImpl implements GridClient {
    /** Decorated client implementation. */
    private final GridClientImpl clientImpl;

    /** Client configuration. */
    private final GridClientConfiguration cliCfg;

    /** TCP connection managers, mapped by protocol ID. */
    private ConcurrentMap<Byte, GridClientConnectionManager> tcpConnMgrs =
            new ConcurrentHashMap<>();

    /**
     * Creates a new TCP client based on the given configuration.
     *
     * @param id Client identifier.
     * @param routerCfg Router configuration.
     * @throws GridClientException If client configuration is incorrect.
     * @throws GridServerUnreachableException If none of the servers
     *     specified in configuration can be reached.
     */
    GridRouterClientImpl(UUID id, GridTcpRouterConfiguration routerCfg) throws GridClientException {
        GridClientConfiguration cliCfg = new GridClientConfiguration();

        cliCfg.setServers(routerCfg.getServers());
        cliCfg.setSslContextFactory(routerCfg.getSslContextFactory());
        cliCfg.setSecurityCredentialsProvider(routerCfg.getSecurityCredentialsProvider());

        this.cliCfg = cliCfg;

        clientImpl = new GridClientImpl(id, cliCfg);
    }

    /**
<<<<<<< HEAD
=======
     * Creates a new HTTP client based on the given configuration.
     *
     * @param id Client identifier.
     * @param routerCfg Router configuration.
     * @throws GridClientException If client configuration is incorrect.
     */
    GridRouterClientImpl(UUID id, GridHttpRouterConfiguration routerCfg) throws GridClientException {
        GridClientConfiguration cliCfg = new GridClientConfiguration();

        cliCfg.setProtocol(GridClientProtocol.HTTP);
        cliCfg.setServers(routerCfg.getServers());
        cliCfg.setSecurityCredentialsProvider(routerCfg.getSecurityCredentialsProvider());
        cliCfg.setMaxConnectionIdleTime(routerCfg.getRequestTimeout());

        if (routerCfg.getClientSslContextFactory() != null)
            cliCfg.setSslContextFactory(routerCfg.getClientSslContextFactory());

        this.cliCfg = cliCfg;

        clientImpl = new GridClientImpl(id, this.cliCfg);
    }

    /**
>>>>>>> 8677d1fe
     * Gets the connection manager for a given protocol.
     *
     * @param protoId Client protocol ID (if applicable).
     * @return A connection manager for this protocol.
     * @throws GridClientException If the protocol is not supported.
     */
    private GridClientConnectionManager connectionManager(@Nullable Byte protoId) throws GridClientException {
        if (cliCfg.getProtocol() == GridClientProtocol.TCP) {
            assert protoId != null;

            GridClientConnectionManager mgr = tcpConnMgrs.get(protoId);

            if (mgr == null)
                mgr = clientImpl.newConnectionManager(protoId);

            if (mgr == null)
                throw new GridClientException("Unsupported protocol [protocolId=" + protoId + ']');

            GridClientConnectionManager old = tcpConnMgrs.putIfAbsent(protoId, mgr);

            return old != null ? old : mgr;
        }
        else
            throw new AssertionError("Unknown protocol: " + cliCfg.getProtocol());
    }

    /**
     * Send a raw packet "as is" directly to the given node.
     * The exact types of acceptable arguments and return values depends on underlying connections.
     *
     * @param msg Raw message to send.
     * @param destId Id of node to send message to. If {@code null} than node will be chosen
     *     from the topology randomly.
     * @param protoId Client protocol ID (if applicable).
     * @return Future, representing forwarded message.
     * @throws GridServerUnreachableException If destination node can't be reached.
     * @throws GridClientClosedException If client is closed.
     * @throws GridClientException If any other client-related error occurs.
     * @throws InterruptedException If router was interrupted while trying.
     *     to establish connection with destination node.
     */
    GridClientFutureAdapter<?> forwardMessage(Object msg, @Nullable UUID destId, @Nullable Byte protoId)
        throws GridClientException, InterruptedException {
        GridClientTopology top = clientImpl.topology();

        GridClientNode dest = destId != null ?
            top.node(destId) : cliCfg.getBalancer().balancedNode(
                applyFilter(top.nodes(), new GridClientPredicate<GridClientNodeImpl>() {
                    @Override public boolean apply(GridClientNodeImpl e) {
                        return restAvailable(e, cliCfg.getProtocol());
                    }
                }));

        if (dest == null)
            throw new GridServerUnreachableException("Failed to resolve node for specified destination ID: " + destId);

        GridClientConnectionManager connMgr = connectionManager(protoId);

        GridClientConnection conn = null;

        // No reconnection handling there. Let client to do it if needed.
        GridClientException cause;

        try {
            conn = connMgr.connection(dest);

            return conn.forwardMessage(msg);
        }
        catch (GridClientConnectionResetException e) {
            if (destId != null)
                connMgr.terminateConnection(conn, top.node(destId), e);
            else
                connMgr.terminateConnection(conn, null, e);

            cause = e;
        }
        catch (GridClientException e) {
            cause = e;
        }

        GridClientFutureAdapter<Object> fail = new GridClientFutureAdapter<>();

        fail.onDone(cause);

        return fail;
    }

    /**
     * Closes client.
     * @param wait If {@code true} will wait for all pending requests to be proceeded.
     */
    public void stop(boolean wait) {
        clientImpl.stop(wait);
    }

    /** {@inheritDoc} */
    @Override public UUID id() {
        return clientImpl.id();
    }

    /** {@inheritDoc} */
    @Override public GridClientData data() throws GridClientException {
        return clientImpl.data();
    }

    /** {@inheritDoc} */
    @Override public GridClientData data(String cacheName) throws GridClientException {
        return clientImpl.data(cacheName);
    }

    /** {@inheritDoc} */
    @Override public GridClientCompute compute() {
        return clientImpl.compute();
    }

    /** {@inheritDoc} */
    @Override public void addTopologyListener(GridClientTopologyListener lsnr) {
        clientImpl.addTopologyListener(lsnr);
    }

    /** {@inheritDoc} */
    @Override public void removeTopologyListener(GridClientTopologyListener lsnr) {
        clientImpl.removeTopologyListener(lsnr);
    }

    /** {@inheritDoc} */
    @Override public Collection<GridClientTopologyListener> topologyListeners() {
        return clientImpl.topologyListeners();
    }

    /** {@inheritDoc} */
    @Override public boolean connected() {
        return clientImpl.connected();
    }

    /** {@inheritDoc} */
    @Override public void close() {
        clientImpl.close();
    }
}<|MERGE_RESOLUTION|>--- conflicted
+++ resolved
@@ -56,8 +56,6 @@
     }
 
     /**
-<<<<<<< HEAD
-=======
      * Creates a new HTTP client based on the given configuration.
      *
      * @param id Client identifier.
@@ -81,7 +79,6 @@
     }
 
     /**
->>>>>>> 8677d1fe
      * Gets the connection manager for a given protocol.
      *
      * @param protoId Client protocol ID (if applicable).
