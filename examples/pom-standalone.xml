<?xml version="1.0" encoding="UTF-8"?>

<!--
  Licensed to the Apache Software Foundation (ASF) under one or more
  contributor license agreements.  See the NOTICE file distributed with
  this work for additional information regarding copyright ownership.
  The ASF licenses this file to You under the Apache License, Version 2.0
  (the "License"); you may not use this file except in compliance with
  the License.  You may obtain a copy of the License at

       http://www.apache.org/licenses/LICENSE-2.0

  Unless required by applicable law or agreed to in writing, software
  distributed under the License is distributed on an "AS IS" BASIS,
  WITHOUT WARRANTIES OR CONDITIONS OF ANY KIND, either express or implied.
  See the License for the specific language governing permissions and
  limitations under the License.
-->

<!--
    POM file.
-->
<project
    xmlns="http://maven.apache.org/POM/4.0.0"
    xmlns:xsi="http://www.w3.org/2001/XMLSchema-instance"
    xsi:schemaLocation="http://maven.apache.org/POM/4.0.0 http://maven.apache.org/xsd/maven-4.0.0.xsd">
    <modelVersion>4.0.0</modelVersion>

    <properties>
        <project.build.sourceEncoding>UTF-8</project.build.sourceEncoding>
<<<<<<< HEAD
        <ignite.version>1.0.0-RC3</ignite.version>
=======
        <ignite.version>1.0.0</ignite.version>
>>>>>>> 5fc2cd05
    </properties>

    <groupId>org.apache.ignite</groupId>
    <artifactId>ignite-examples</artifactId>
    <version>${ignite.version}</version>

    <dependencies>
        <dependency>
            <groupId>javax.cache</groupId>
            <artifactId>cache-api</artifactId>
            <version>1.0.0</version>
        </dependency>

        <dependency>
            <groupId>org.apache.ignite</groupId>
            <artifactId>ignite-core</artifactId>
            <version>${ignite.version}</version>
        </dependency>

        <dependency>
            <groupId>org.apache.ignite</groupId>
            <artifactId>ignite-hibernate</artifactId>
            <version>${ignite.version}</version>
        </dependency>

        <dependency>
            <groupId>org.apache.ignite</groupId>
            <artifactId>ignite-spring</artifactId>
            <version>${ignite.version}</version>
        </dependency>

        <dependency>
            <groupId>org.apache.ignite</groupId>
            <artifactId>ignite-log4j</artifactId>
            <version>${ignite.version}</version>
        </dependency>

        <dependency>
            <groupId>org.apache.ignite</groupId>
            <artifactId>ignite-indexing</artifactId>
            <version>${ignite.version}</version>
        </dependency>

        <dependency>
            <groupId>org.apache.ignite</groupId>
            <artifactId>ignite-schedule</artifactId>
            <version>${ignite.version}</version>
        </dependency>

        <dependency>
            <groupId>com.google.code.simple-spring-memcached</groupId>
            <artifactId>spymemcached</artifactId>
            <version>2.7.3</version>
            <exclusions>
                <exclusion>
                    <groupId>commons-codec</groupId>
                    <artifactId>commons-codec</artifactId>
                </exclusion>
            </exclusions>
        </dependency>
    </dependencies>

    <build>
        <resources>
            <resource>
                <directory>src/main/java</directory>
                <excludes>
                    <exclude>**/*.java</exclude>
                </excludes>
            </resource>
            <resource>
                <directory>config</directory>
            </resource>
        </resources>

        <plugins>
            <plugin>
                <artifactId>maven-compiler-plugin</artifactId>
                <version>3.1</version>
                <configuration>
                    <source>1.7</source>
                    <target>1.7</target>
                </configuration>
            </plugin>
        </plugins>
    </build>

    <profiles>
        <profile>
            <id>java8-examples</id>

            <activation>
                <jdk>[1.8,)</jdk>
            </activation>

            <build>
                <plugins>
                    <plugin>
                        <artifactId>maven-compiler-plugin</artifactId>
                        <version>3.1</version>
                        <configuration>
                            <source>1.8</source>
                            <target>1.8</target>
                        </configuration>
                    </plugin>

                    <plugin>
                        <groupId>org.codehaus.mojo</groupId>
                        <artifactId>build-helper-maven-plugin</artifactId>
                        <version>1.9.1</version>
                        <executions>
                            <execution>
                                <id>add-sources</id>
                                <phase>generate-sources</phase>
                                <goals>
                                    <goal>add-source</goal>
                                </goals>
                                <configuration>
                                    <sources>
                                        <source>src/main/java8</source>
                                        <source>schema-import/src/main/java</source>
                                    </sources>
                                </configuration>
                            </execution>
                            <execution>
                                <id>add-tests</id>
                                <phase>generate-test-sources</phase>
                                <goals>
                                    <goal>add-test-source</goal>
                                </goals>
                                <configuration>
                                    <sources>
                                        <source>src/test/java8</source>
                                    </sources>
                                </configuration>
                            </execution>
                        </executions>
                    </plugin>
                </plugins>
            </build>
        </profile>

        <profile>
            <id>scala</id>

            <dependencies>
                <dependency>
                    <groupId>org.apache.ignite</groupId>
                    <artifactId>ignite-scalar</artifactId>
                    <version>${ignite.version}</version>
                </dependency>
            </dependencies>

            <build>
                <plugins>
                    <plugin>
                        <groupId>net.alchim31.maven</groupId>
                        <artifactId>scala-maven-plugin</artifactId>
                        <version>3.2.0</version>
                        <configuration>
                            <jvmArgs>
                                <jvmArg>-Xms512m</jvmArg>
                                <jvmArg>-Xmx1024m</jvmArg>
                            </jvmArgs>
                        </configuration>
                        <executions>
                            <execution>
                                <id>scala-compile-first</id>
                                <phase>process-resources</phase>
                                <goals>
                                    <goal>add-source</goal>
                                    <goal>compile</goal>
                                </goals>
                            </execution>
                            <execution>
                                <id>scala-test-compile</id>
                                <phase>process-test-resources</phase>
                                <goals>
                                    <goal>testCompile</goal>
                                </goals>
                            </execution>
                        </executions>
                    </plugin>
                </plugins>
            </build>
        </profile>
    </profiles>
</project><|MERGE_RESOLUTION|>--- conflicted
+++ resolved
@@ -28,11 +28,7 @@
 
     <properties>
         <project.build.sourceEncoding>UTF-8</project.build.sourceEncoding>
-<<<<<<< HEAD
-        <ignite.version>1.0.0-RC3</ignite.version>
-=======
         <ignite.version>1.0.0</ignite.version>
->>>>>>> 5fc2cd05
     </properties>
 
     <groupId>org.apache.ignite</groupId>
