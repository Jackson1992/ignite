/*
 * Licensed to the Apache Software Foundation (ASF) under one or more
 * contributor license agreements.  See the NOTICE file distributed with
 * this work for additional information regarding copyright ownership.
 * The ASF licenses this file to You under the Apache License, Version 2.0
 * (the "License"); you may not use this file except in compliance with
 * the License.  You may obtain a copy of the License at
 *
 *      http://www.apache.org/licenses/LICENSE-2.0
 *
 * Unless required by applicable law or agreed to in writing, software
 * distributed under the License is distributed on an "AS IS" BASIS,
 * WITHOUT WARRANTIES OR CONDITIONS OF ANY KIND, either express or implied.
 * See the License for the specific language governing permissions and
 * limitations under the License.
 */

package org.apache.ignite.internal;

import org.apache.ignite.*;
import org.apache.ignite.compute.*;
import org.apache.ignite.configuration.*;
import org.apache.ignite.events.*;
import org.apache.ignite.internal.client.*;
import org.apache.ignite.lang.*;
import org.apache.ignite.testframework.*;
import org.apache.ignite.testframework.junits.common.*;
import org.jetbrains.annotations.*;

import java.util.*;
import java.util.concurrent.*;

import static java.util.concurrent.TimeUnit.*;
import static org.apache.ignite.events.EventType.*;

/**
 * Tests for security subject ID in task events.
 */
public class TaskEventSubjectIdSelfTest extends GridCommonAbstractTest {
    /** */
    private static final Collection<TaskEvent> evts = new ArrayList<>();

    /** */
    private static CountDownLatch latch;

    /** */
    private static UUID nodeId;

    /** */
    private static GridClient client;

    /** {@inheritDoc} */
    @Override protected IgniteConfiguration getConfiguration(String gridName) throws Exception {
        IgniteConfiguration cfg = super.getConfiguration(gridName);

<<<<<<< HEAD
        cfg.setConnectorConfiguration(new ConnectorConfiguration());
=======
        cfg.setClientConnectionConfiguration(new ClientConnectionConfiguration());
>>>>>>> a0210455

        return cfg;
    }

    /** {@inheritDoc} */
    @Override protected void beforeTestsStarted() throws Exception {
        Ignite g = startGrid();

        g.events().localListen(new IgnitePredicate<Event>() {
            @Override public boolean apply(Event evt) {
                assert evt instanceof TaskEvent;

                evts.add((TaskEvent)evt);

                latch.countDown();

                return true;
            }
        }, EVTS_TASK_EXECUTION);

        nodeId = g.cluster().localNode().id();

        GridClientConfiguration cfg = new GridClientConfiguration();

        cfg.setServers(Collections.singleton("127.0.0.1:11211"));

        client = GridClientFactory.start(cfg);
    }

    /** {@inheritDoc} */
    @Override protected void afterTestsStopped() throws Exception {
        GridClientFactory.stop(client.id());

        stopGrid();
    }

    /** {@inheritDoc} */
    @Override protected void beforeTest() throws Exception {
        evts.clear();
    }

    /**
     * @throws Exception If failed.
     */
    public void testSimpleTask() throws Exception {
        latch = new CountDownLatch(3);

        grid().compute().execute(new SimpleTask(), null);

        assert latch.await(1000, MILLISECONDS);

        assertEquals(3, evts.size());

        Iterator<TaskEvent> it = evts.iterator();

        assert it.hasNext();

        TaskEvent evt = it.next();

        assert evt != null;

        assertEquals(EVT_TASK_STARTED, evt.type());
        assertEquals(nodeId, evt.subjectId());

        assert it.hasNext();

        evt = it.next();

        assert evt != null;

        assertEquals(EVT_TASK_REDUCED, evt.type());
        assertEquals(nodeId, evt.subjectId());

        assert it.hasNext();

        evt = it.next();

        assert evt != null;

        assertEquals(EVT_TASK_FINISHED, evt.type());
        assertEquals(nodeId, evt.subjectId());

        assert !it.hasNext();
    }

    /**
     * @throws Exception If failed.
     */
    public void testFailedTask() throws Exception {
        latch = new CountDownLatch(2);

        GridTestUtils.assertThrows(
            log,
            new Callable<Object>() {
                @Override public Object call() throws Exception {
                    grid().compute().execute(new FailedTask(), null);

                    return null;
                }
            },
            IgniteCheckedException.class,
            null
        );

        assert latch.await(1000, MILLISECONDS);

        assertEquals(2, evts.size());

        Iterator<TaskEvent> it = evts.iterator();

        assert it.hasNext();

        TaskEvent evt = it.next();

        assert evt != null;

        assertEquals(EVT_TASK_STARTED, evt.type());
        assertEquals(nodeId, evt.subjectId());

        assert it.hasNext();

        evt = it.next();

        assert evt != null;

        assertEquals(EVT_TASK_FAILED, evt.type());
        assertEquals(nodeId, evt.subjectId());

        assert !it.hasNext();
    }

    /**
     * @throws Exception If failed.
     */
    public void testTimedOutTask() throws Exception {
        latch = new CountDownLatch(2);

        GridTestUtils.assertThrows(
            log,
            new Callable<Object>() {
                @Override public Object call() throws Exception {
                    grid().compute().withTimeout(100).execute(new TimedOutTask(), null);

                    return null;
                }
            },
            ComputeTaskTimeoutException.class,
            null
        );

        assert latch.await(1000, MILLISECONDS);

        assertEquals(3, evts.size());

        Iterator<TaskEvent> it = evts.iterator();

        assert it.hasNext();

        TaskEvent evt = it.next();

        assert evt != null;

        assertEquals(EVT_TASK_STARTED, evt.type());
        assertEquals(nodeId, evt.subjectId());

        assert it.hasNext();

        evt = it.next();

        assert evt != null;

        assertEquals(EVT_TASK_TIMEDOUT, evt.type());
        assertEquals(nodeId, evt.subjectId());

        assert it.hasNext();

        evt = it.next();

        assert evt != null;

        assertEquals(EVT_TASK_FAILED, evt.type());
        assertEquals(nodeId, evt.subjectId());

        assert !it.hasNext();
    }

    /**
     * @throws Exception If failed.
     */
    public void testClosure() throws Exception {
        latch = new CountDownLatch(3);

        grid().compute().run(new IgniteRunnable() {
            @Override public void run() {
                // No-op.
            }
        });

        assert latch.await(1000, MILLISECONDS);

        assertEquals(3, evts.size());

        Iterator<TaskEvent> it = evts.iterator();

        assert it.hasNext();

        TaskEvent evt = it.next();

        assert evt != null;

        assertEquals(EVT_TASK_STARTED, evt.type());
        assertEquals(nodeId, evt.subjectId());

        assert it.hasNext();

        evt = it.next();

        assert evt != null;

        assertEquals(EVT_TASK_REDUCED, evt.type());
        assertEquals(nodeId, evt.subjectId());

        assert it.hasNext();

        evt = it.next();

        assert evt != null;

        assertEquals(EVT_TASK_FINISHED, evt.type());
        assertEquals(nodeId, evt.subjectId());

        assert !it.hasNext();
    }

    /**
     * @throws Exception If failed.
     */
    public void testClient() throws Exception {
        latch = new CountDownLatch(3);

        client.compute().execute(SimpleTask.class.getName(), null);

        assert latch.await(1000, MILLISECONDS);

        assertEquals(3, evts.size());

        Iterator<TaskEvent> it = evts.iterator();

        assert it.hasNext();

        TaskEvent evt = it.next();

        assert evt != null;

        assertEquals(EVT_TASK_STARTED, evt.type());
        assertEquals(client.id(), evt.subjectId());

        assert it.hasNext();

        evt = it.next();

        assert evt != null;

        assertEquals(EVT_TASK_REDUCED, evt.type());
        assertEquals(client.id(), evt.subjectId());

        assert it.hasNext();

        evt = it.next();

        assert evt != null;

        assertEquals(EVT_TASK_FINISHED, evt.type());
        assertEquals(client.id(), evt.subjectId());

        assert !it.hasNext();
    }

    /** */
    private static class SimpleTask extends ComputeTaskSplitAdapter<Object, Object> {
        /** {@inheritDoc} */
        @Override protected Collection<? extends ComputeJob> split(int gridSize, Object arg) {
            return Collections.singleton(new ComputeJobAdapter() {
                @Nullable @Override public Object execute() {
                    return null;
                }
            });
        }

        /** {@inheritDoc} */
        @Nullable @Override public Object reduce(List<ComputeJobResult> results) {
            return null;
        }
    }

    /** */
    private static class FailedTask extends ComputeTaskSplitAdapter<Object, Object> {
        /** {@inheritDoc} */
        @Override protected Collection<? extends ComputeJob> split(int gridSize, Object arg) {
            return Collections.singleton(new ComputeJobAdapter() {
                @Nullable @Override public Object execute() {
                    return null;
                }
            });
        }

        /** {@inheritDoc} */
        @Nullable @Override public Object reduce(List<ComputeJobResult> results) {
            throw new IgniteException("Task failed.");
        }
    }

    /** */
    private static class TimedOutTask extends ComputeTaskSplitAdapter<Object, Object> {
        /** {@inheritDoc} */
        @Override protected Collection<? extends ComputeJob> split(int gridSize, Object arg) {
            return Collections.singleton(new ComputeJobAdapter() {
                @Nullable @Override public Object execute() {
                    try {
                        Thread.sleep(10000);
                    }
                    catch (InterruptedException ignored) {
                        // No-op.
                    }

                    return null;
                }
            });
        }

        /** {@inheritDoc} */
        @Nullable @Override public Object reduce(List<ComputeJobResult> results) {
            return null;
        }
    }
}<|MERGE_RESOLUTION|>--- conflicted
+++ resolved
@@ -53,11 +53,7 @@
     @Override protected IgniteConfiguration getConfiguration(String gridName) throws Exception {
         IgniteConfiguration cfg = super.getConfiguration(gridName);
 
-<<<<<<< HEAD
         cfg.setConnectorConfiguration(new ConnectorConfiguration());
-=======
-        cfg.setClientConnectionConfiguration(new ClientConnectionConfiguration());
->>>>>>> a0210455
 
         return cfg;
     }
