--- conflicted
+++ resolved
@@ -414,8 +414,6 @@
     public Set<GridCacheEntry<K, V>> entrySetx(GridPredicate<GridCacheEntry<K, V>>... filter);
 
     /**
-<<<<<<< HEAD
-=======
      * Gets set of primary entries containing internal entries.
      *
      * @param filter Optional filter.
@@ -424,7 +422,6 @@
     public Set<GridCacheEntry<K, V>> primaryEntrySetx(GridPredicate<GridCacheEntry<K, V>>... filter);
 
     /**
->>>>>>> 50acba01
      * @return Projection that doesn't deserialize values stores as portable objects.
      */
     public GridCacheProjectionEx<?, ?> forPortables();
