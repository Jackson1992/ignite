/*
 * Licensed to the Apache Software Foundation (ASF) under one or more
 * contributor license agreements.  See the NOTICE file distributed with
 * this work for additional information regarding copyright ownership.
 * The ASF licenses this file to You under the Apache License, Version 2.0
 * (the "License"); you may not use this file except in compliance with
 * the License.  You may obtain a copy of the License at
 *
 *      http://www.apache.org/licenses/LICENSE-2.0
 *
 * Unless required by applicable law or agreed to in writing, software
 * distributed under the License is distributed on an "AS IS" BASIS,
 * WITHOUT WARRANTIES OR CONDITIONS OF ANY KIND, either express or implied.
 * See the License for the specific language governing permissions and
 * limitations under the License.
 */

package org.apache.ignite;

import org.apache.ignite.cache.*;
import org.apache.ignite.cache.query.*;
import org.apache.ignite.cache.store.*;
import org.apache.ignite.internal.processors.cache.*;
import org.apache.ignite.lang.*;
import org.apache.ignite.mxbean.*;
import org.jetbrains.annotations.*;

import javax.cache.*;
import javax.cache.configuration.*;
import javax.cache.expiry.*;
import javax.cache.processor.*;
import java.util.*;
import java.util.concurrent.*;
import java.util.concurrent.locks.*;

/**
 * Main entry point for all <b>Data Grid APIs.</b> You can get a named cache by calling {@link Ignite#cache(String)}
 * method.
 * <h1 class="header">Functionality</h1>
 * This API extends {@link org.apache.ignite.cache.CacheProjection} API which contains vast majority of cache functionality
 * and documentation. In addition to {@link org.apache.ignite.cache.CacheProjection} functionality this API provides:
 * <ul>
 * <li>
 *  Various {@code 'loadCache(..)'} methods to load cache either synchronously or asynchronously.
 *  These methods don't specify any keys to load, and leave it to the underlying storage to load cache
 *  data based on the optionally passed in arguments.
 * </li>
 * <li>
<<<<<<< HEAD
 *     Method {@link #affinity()} provides {@link org.apache.ignite.cache.affinity.CacheAffinityFunction} service for information on
 *     data partitioning and mapping keys to grid nodes responsible for caching those keys.
 * </li>
 * <li>
=======
>>>>>>> 5c4aa2da
 *  Methods like {@code 'tx{Un}Synchronize(..)'} witch allow to get notifications for transaction state changes.
 *  This feature is very useful when integrating cache transactions with some other in-house transactions.
 * </li>
 * <li>Method {@link #metrics()} to provide metrics for the whole cache.</li>
 * <li>Method {@link #getConfiguration(Class)}} to provide cache configuration bean.</li>
 * </ul>
 *
 * @param <K> Cache key type.
 * @param <V> Cache value type.
 */
public interface IgniteCache<K, V> extends javax.cache.Cache<K, V>, IgniteAsyncSupport {
    /** {@inheritDoc} */
    public @Override IgniteCache<K, V> withAsync();

    /** {@inheritDoc} */
    public @Override <C extends Configuration<K, V>> C getConfiguration(Class<C> clazz);

    /**
     * Gets a random entry out of cache. In the worst cache scenario this method
     * has complexity of <pre>O(S * N/64)</pre> where {@code N} is the size of internal hash
     * table and {@code S} is the number of hash table buckets to sample, which is {@code 5}
     * by default. However, if the table is pretty dense, with density factor of {@code N/64},
     * which is true for near fully populated caches, this method will generally perform significantly
     * faster with complexity of O(S) where {@code S = 5}.
     * <p>
     * Note that this method is not available on {@link org.apache.ignite.cache.CacheProjection} API since it is
     * impossible (or very hard) to deterministically return a number value when pre-filtering
     * and post-filtering is involved (e.g. projection level predicate filters).
     *
     * @return Random entry, or {@code null} if cache is empty.
     */
    @Nullable public Entry<K, V> randomEntry();

    public IgniteCache<K, V> withExpiryPolicy(ExpiryPolicy plc);

    /**
     * @return Cache with read-through write-through behavior disabled.
     */
    public IgniteCache<K, V> withSkipStore();

    /**
     * Executes {@link #localLoadCache(IgniteBiPredicate, Object...)} on all cache nodes.
     *
     * @param p Optional predicate (may be {@code null}). If provided, will be used to
     *      filter values to be put into cache.
     * @param args Optional user arguments to be passed into
     *      {@link CacheStore#loadCache(IgniteBiInClosure, Object...)} method.
     * @throws CacheException If loading failed.
     */
    @IgniteAsyncSupported
    public void loadCache(@Nullable IgniteBiPredicate<K, V> p, @Nullable Object... args) throws CacheException;

    /**
     * Delegates to {@link CacheStore#loadCache(IgniteBiInClosure,Object...)} method
     * to load state from the underlying persistent storage. The loaded values
     * will then be given to the optionally passed in predicate, and, if the predicate returns
     * {@code true}, will be stored in cache. If predicate is {@code null}, then
     * all loaded values will be stored in cache.
     * <p>
     * Note that this method does not receive keys as a parameter, so it is up to
     * {@link CacheStore} implementation to provide all the data to be loaded.
     * <p>
     * This method is not transactional and may end up loading a stale value into
     * cache if another thread has updated the value immediately after it has been
     * loaded. It is mostly useful when pre-loading the cache from underlying
     * data store before start, or for read-only caches.
     *
     * @param p Optional predicate (may be {@code null}). If provided, will be used to
     *      filter values to be put into cache.
     * @param args Optional user arguments to be passed into
     *      {@link CacheStore#loadCache(IgniteBiInClosure, Object...)} method.
     * @throws CacheException If loading failed.
     */
    @IgniteAsyncSupported
    public void localLoadCache(@Nullable IgniteBiPredicate<K, V> p, @Nullable Object... args) throws CacheException;

    /**
     * Stores given key-value pair in cache only if cache had no previous mapping for it. If cache
     * previously contained value for the given key, then this value is returned.
     * In case of {@link org.apache.ignite.cache.CacheMode#PARTITIONED} or {@link org.apache.ignite.cache.CacheMode#REPLICATED} caches,
     * the value will be loaded from the primary node, which in its turn may load the value
     * from the swap storage, and consecutively, if it's not in swap,
     * from the underlying persistent storage. If value has to be loaded from persistent
     * storage, {@link CacheStore#load(Object)} method will be used.
     * <p>
     * If the returned value is not needed, method {@link #putIfAbsent(Object, Object)} should
     * always be used instead of this one to avoid the overhead associated with returning of the
     * previous value.
     * <p>
     * If write-through is enabled, the stored value will be persisted to {@link CacheStore}
     * via {@link CacheStore#write(Cache.Entry)} method.
     * <h2 class="header">Transactions</h2>
     * This method is transactional and will enlist the entry into ongoing transaction
     * if there is one.
     * <h2 class="header">Cache Flags</h2>
     * This method is not available if any of the following flags are set on projection:
     * {@link org.apache.ignite.internal.processors.cache.CacheFlag#LOCAL}, {@link org.apache.ignite.internal.processors.cache.CacheFlag#READ}.
     *
     * @param key Key to store in cache.
     * @param val Value to be associated with the given key.
     * @return Previously contained value regardless of whether put happened or not.
     * @throws NullPointerException If either key or value are {@code null}.
     * @throws CacheException If put operation failed.
     * @throws org.apache.ignite.internal.processors.cache.CacheFlagException If projection flags validation failed.
     */
    @IgniteAsyncSupported
    @Nullable public V getAndPutIfAbsent(K key, V val) throws CacheException;

    /**
     * Creates a {@link Lock} instance associated with passed key.
     * This method does not acquire lock immediately, you have to call appropriate method on returned instance.
     * Returned lock does not support {@link Lock#newCondition()} method,
     * other methods defined in {@link Lock} are supported.
     *
     * @param key Key for lock.
     * @return New lock instance associated with passed key.
     * @see Lock#lock()
     * @see Lock#tryLock(long, TimeUnit)
     */
    public Lock lock(K key);

    /**
     * Creates a {@link Lock} instance associated with passed keys.
     * This method does not acquire lock immediately, you have to call appropriate method on returned instance.
     * Returned lock does not support {@link Lock#newCondition()} method,
     * other methods defined in {@link Lock} are supported.
     *
     * @param keys Keys for lock.
     * @return New lock instance associated with passed key.
     * @see Lock#lock()
     * @see Lock#tryLock(long, TimeUnit)
     */
    public Lock lockAll(Collection<? extends K> keys);

    /**
     * Checks if specified key is locked.
     * <p>
     * This is a local in-VM operation and does not involve any network trips
     * or access to persistent storage in any way.
     *
     * @param key Key to check.
     * @param byCurrThread If {@code true} method will check that current thread owns a lock on this key, other vise
     *     will check that any thread on any node owns a lock on this key.
     * @return {@code True} if lock is owned by some node.
     */
    public boolean isLocalLocked(K key, boolean byCurrThread);

    public QueryCursor<Entry<K, V>> query(QueryPredicate<K, V> filter);

    public <R> QueryCursor<R> query(QueryReducer<Entry<K, V>, R> rmtRdc, QueryPredicate<K, V> filter);

    public QueryCursor<List<?>> queryFields(QuerySqlPredicate<K, V> filter);

    public <R> QueryCursor<R> queryFields(QueryReducer<List<?>, R> rmtRdc, QuerySqlPredicate<K, V> filter);

    public QueryCursor<Entry<K, V>> localQuery(QueryPredicate<K, V> filter);

    public QueryCursor<List<?>> localQueryFields(QuerySqlPredicate<K, V> filter);

    public Iterable<Entry<K, V>> localEntries(CachePeekMode... peekModes) throws CacheException;

    public Map<K, V> localPartition(int part) throws CacheException;

    /**
     * Attempts to evict all entries associated with keys. Note,
     * that entry will be evicted only if it's not used (not
     * participating in any locks or transactions).
     * <p>
     * If {@link CacheConfiguration#isSwapEnabled()} is set to {@code true} and
     * {@link org.apache.ignite.internal.processors.cache.CacheFlag#SKIP_SWAP} is not enabled, the evicted entry will
     * be swapped to offheap, and then to disk.
     * <h2 class="header">Cache Flags</h2>
     * This method is not available if any of the following flags are set on projection:
     * {@link org.apache.ignite.internal.processors.cache.CacheFlag#READ}.
     *
     * @param keys Keys to evict.
     */
    public void localEvict(Collection<? extends K> keys);

    /**
     * Peeks at in-memory cached value using default {@link GridCachePeekMode#SMART}
     * peek mode.
     * <p>
     * This method will not load value from any persistent store or from a remote node.
     * <h2 class="header">Transactions</h2>
     * This method does not participate in any transactions, however, it will
     * peek at transactional value according to the {@link GridCachePeekMode#SMART} mode
     * semantics. If you need to look at global cached value even from within transaction,
     * you can use {@link org.apache.ignite.cache.GridCache#peek(Object, Collection)} method.
     *
     * @param key Entry key.
     * @return Peeked value.
     * @throws NullPointerException If key is {@code null}.
     */
    @Nullable public V localPeek(K key, CachePeekMode... peekModes);

    /**
     * This method unswaps cache entries by given keys, if any, from swap storage
     * into memory.
     * <h2 class="header">Transactions</h2>
     * This method is not transactional.
     * <h2 class="header">Cache Flags</h2>
     * This method is not available if any of the following flags are set on projection:
     * {@link org.apache.ignite.internal.processors.cache.CacheFlag#SKIP_SWAP}, {@link org.apache.ignite.internal.processors.cache.CacheFlag#READ}.
     *
     * @param keys Keys to promote entries for.
     * @throws CacheException If promote failed.
     * @throws org.apache.ignite.internal.processors.cache.CacheFlagException If flags validation failed.
     */
    public void localPromote(Set<? extends K> keys) throws CacheException;

    /**
     * Clears an entry from this cache and swap storage only if the entry
     * is not currently locked, and is not participating in a transaction.
     * <p>
     * If {@link CacheConfiguration#isSwapEnabled()} is set to {@code true} and
     * {@link org.apache.ignite.internal.processors.cache.CacheFlag#SKIP_SWAP} is not enabled, the evicted entries will
     * also be cleared from swap.
     * <p>
     * Note that this operation is local as it merely clears
     * an entry from local cache. It does not remove entries from
     * remote caches or from underlying persistent storage.
     * <h2 class="header">Cache Flags</h2>
     * This method is not available if any of the following flags are set on projection:
     * {@link org.apache.ignite.internal.processors.cache.CacheFlag#READ}.
     *
     * @param keys Keys to clear.
     * @return {@code True} if entry was successfully cleared from cache, {@code false}
     *      if entry was in use at the time of this method invocation and could not be
     *      cleared.
     */
    public boolean clear(Collection<? extends K> keys);

    /**
     * Gets the number of all entries cached across all nodes.
     * <p>
     * NOTE: this operation is distributed and will query all participating nodes for their cache sizes.
     *
     * @param peekModes Optional peek modes. If not provided, then total cache size is returned.
     * @return Cache size across all nodes.
     */
    @IgniteAsyncSupported
    public int size(CachePeekMode... peekModes) throws CacheException;

    /**
     * Gets the number of all entries cached on this nodes.
     *
     * @param peekModes Optional peek modes. If not provided, then total cache size is returned.
     * @return Cache size on this node.
     */
    public int localSize(CachePeekMode... peekModes);

    /**
     * @param map Map containing keys and entry processors to be applied to values.
     * @param args Additional arguments to pass to the {@link EntryProcessor}.
     * @return The map of {@link EntryProcessorResult}s of the processing per key,
     * if any, defined by the {@link EntryProcessor} implementation.  No mappings
     * will be returned for {@link EntryProcessor}s that return a
     * <code>null</code> value for a key.
     */
    @IgniteAsyncSupported
    <T> Map<K, EntryProcessorResult<T>> invokeAll(Map<? extends K, ? extends EntryProcessor<K, V, T>> map, Object... args);

    /**
     * Creates projection that will operate with portable objects.
     * <p>
     * Projection returned by this method will force cache not to deserialize portable objects,
     * so keys and values will be returned from cache API methods without changes. Therefore,
     * signature of the projection can contain only following types:
     * <ul>
     *     <li>{@link org.apache.ignite.portables.PortableObject} for portable classes</li>
     *     <li>All primitives (byte, int, ...) and there boxed versions (Byte, Integer, ...)</li>
     *     <li>Arrays of primitives (byte[], int[], ...)</li>
     *     <li>{@link String} and array of {@link String}s</li>
     *     <li>{@link UUID} and array of {@link UUID}s</li>
     *     <li>{@link Date} and array of {@link Date}s</li>
     *     <li>{@link java.sql.Timestamp} and array of {@link java.sql.Timestamp}s</li>
     *     <li>Enums and array of enums</li>
     *     <li>
     *         Maps, collections and array of objects (but objects inside
     *         them will still be converted if they are portable)
     *     </li>
     * </ul>
     * <p>
     * For example, if you use {@link Integer} as a key and {@code Value} class as a value
     * (which will be stored in portable format), you should acquire following projection
     * to avoid deserialization:
     * <pre>
     * CacheProjection<Integer, GridPortableObject> prj = cache.keepPortable();
     *
     * // Value is not deserialized and returned in portable format.
     * GridPortableObject po = prj.get(1);
     * </pre>
     * <p>
     * Note that this method makes sense only if cache is working in portable mode
     * ({@link CacheConfiguration#isPortableEnabled()} returns {@code true}. If not,
     * this method is no-op and will return current projection.
     *
     * @return Projection for portable objects.
     */
    public <K1, V1> IgniteCache<K1, V1> keepPortable();

    /** {@inheritDoc} */
    @IgniteAsyncSupported
    @Override public V get(K key);

    /** {@inheritDoc} */
    @IgniteAsyncSupported
    @Override public Map<K, V> getAll(Set<? extends K> keys);

    /** {@inheritDoc} */
    @IgniteAsyncSupported
    @Override public boolean containsKey(K key);

    /** {@inheritDoc} */
    @IgniteAsyncSupported
    @Override public void put(K key, V val);

    /** {@inheritDoc} */
    @IgniteAsyncSupported
    @Override public V getAndPut(K key, V val);

    /** {@inheritDoc} */
    @IgniteAsyncSupported
    @Override public void putAll(Map<? extends K, ? extends V> map);

    /** {@inheritDoc} */
    @IgniteAsyncSupported
    @Override public boolean putIfAbsent(K key, V val);

    /** {@inheritDoc} */
    @IgniteAsyncSupported
    @Override public boolean remove(K key);

    /** {@inheritDoc} */
    @IgniteAsyncSupported
    @Override public boolean remove(K key, V oldVal);

    /** {@inheritDoc} */
    @IgniteAsyncSupported
    @Override public V getAndRemove(K key);

    /** {@inheritDoc} */
    @IgniteAsyncSupported
    @Override public boolean replace(K key, V oldVal, V newVal);

    /** {@inheritDoc} */
    @IgniteAsyncSupported
    @Override public boolean replace(K key, V val);

    /** {@inheritDoc} */
    @IgniteAsyncSupported
    @Override public V getAndReplace(K key, V val);

    /** {@inheritDoc} */
    @IgniteAsyncSupported
    @Override public void removeAll(Set<? extends K> keys);

    /** {@inheritDoc} */
    @IgniteAsyncSupported
    @Override public void removeAll();

    /** {@inheritDoc} */
    @IgniteAsyncSupported
    @Override public void clear();

    /** {@inheritDoc} */
    @IgniteAsyncSupported
    @Override public <T> T invoke(K key, EntryProcessor<K, V, T> entryProcessor, Object... arguments);

    /** {@inheritDoc} */
    @IgniteAsyncSupported
    @Override public <T> Map<K, EntryProcessorResult<T>> invokeAll(Set<? extends K> keys,
        EntryProcessor<K, V, T> entryProcessor,
        Object... args);

    /**
     * Gets snapshot metrics (statistics) for this cache.
     *
     * @return Cache metrics.
     */
    public CacheMetrics metrics();

    /**
     * Gets MxBean for this cache.
     *
     * @return MxBean.
     */
    public CacheMetricsMXBean mxBean();
}<|MERGE_RESOLUTION|>--- conflicted
+++ resolved
@@ -46,13 +46,6 @@
  *  data based on the optionally passed in arguments.
  * </li>
  * <li>
-<<<<<<< HEAD
- *     Method {@link #affinity()} provides {@link org.apache.ignite.cache.affinity.CacheAffinityFunction} service for information on
- *     data partitioning and mapping keys to grid nodes responsible for caching those keys.
- * </li>
- * <li>
-=======
->>>>>>> 5c4aa2da
  *  Methods like {@code 'tx{Un}Synchronize(..)'} witch allow to get notifications for transaction state changes.
  *  This feature is very useful when integrating cache transactions with some other in-house transactions.
  * </li>
