/*
 * Licensed to the Apache Software Foundation (ASF) under one or more
 * contributor license agreements.  See the NOTICE file distributed with
 * this work for additional information regarding copyright ownership.
 * The ASF licenses this file to You under the Apache License, Version 2.0
 * (the "License"); you may not use this file except in compliance with
 * the License.  You may obtain a copy of the License at
 *
 *      http://www.apache.org/licenses/LICENSE-2.0
 *
 * Unless required by applicable law or agreed to in writing, software
 * distributed under the License is distributed on an "AS IS" BASIS,
 * WITHOUT WARRANTIES OR CONDITIONS OF ANY KIND, either express or implied.
 * See the License for the specific language governing permissions and
 * limitations under the License.
 */

package org.apache.ignite.internal.processors.cache;

import org.apache.ignite.*;
import org.apache.ignite.cache.*;
import org.apache.ignite.cache.query.*;
import org.apache.ignite.cache.query.annotations.*;
import org.apache.ignite.configuration.*;
import org.apache.ignite.internal.*;
import org.apache.ignite.internal.processors.cache.query.*;
import org.apache.ignite.internal.util.typedef.*;
import org.apache.ignite.lang.*;
import org.apache.ignite.marshaller.optimized.*;
import org.apache.ignite.spi.discovery.tcp.*;
import org.apache.ignite.spi.discovery.tcp.ipfinder.*;
import org.apache.ignite.spi.discovery.tcp.ipfinder.vm.*;
import org.apache.ignite.testframework.junits.common.*;

import javax.cache.*;
import java.util.*;
import java.util.concurrent.*;

import static org.apache.ignite.cache.CacheAtomicityMode.*;
import static org.apache.ignite.cache.CacheDistributionMode.*;
import static org.apache.ignite.cache.CacheRebalanceMode.*;

/**
 * Tests cross cache queries.
 */
public class GridCacheCrossCacheQuerySelfTest extends GridCommonAbstractTest {
    /** */
    private static final TcpDiscoveryIpFinder ipFinder = new TcpDiscoveryVmIpFinder(true);

    /** */
    private Ignite ignite;

    /** {@inheritDoc} */
    @Override protected IgniteConfiguration getConfiguration(String gridName) throws Exception {
        IgniteConfiguration c = super.getConfiguration(gridName);

        TcpDiscoverySpi disco = new TcpDiscoverySpi();

        disco.setIpFinder(ipFinder);

        c.setDiscoverySpi(disco);

        c.setMarshaller(new OptimizedMarshaller(false));

        c.setCacheConfiguration(createCache("replicated", CacheMode.REPLICATED),
            createCache("partitioned", CacheMode.PARTITIONED));

        return c;
    }

    /** {@inheritDoc} */
    @Override protected void beforeTest() throws Exception {
        ignite = startGridsMultiThreaded(3);

        fillCaches();
    }

    /** {@inheritDoc} */
    @Override protected void afterTest() throws Exception {
        stopAllGrids();

        ignite = null;
    }

    /**
     * Creates new cache configuration.
     *
     * @param name Cache name.
     * @param mode Cache mode.
     * @return Cache configuration.
     */
    private static CacheConfiguration createCache(String name, CacheMode mode) {
        CacheConfiguration<?,?> cc = defaultCacheConfiguration();

        cc.setName(name);
        cc.setCacheMode(mode);
        cc.setWriteSynchronizationMode(CacheWriteSynchronizationMode.FULL_SYNC);
        cc.setRebalanceMode(SYNC);
        cc.setSwapEnabled(true);
        cc.setEvictNearSynchronized(false);
        cc.setAtomicityMode(TRANSACTIONAL);
        cc.setDistributionMode(NEAR_PARTITIONED);

        if (mode == CacheMode.PARTITIONED)
            cc.setIndexedTypes(
                Integer.class, FactPurchase.class
            );
        else if (mode == CacheMode.REPLICATED)
            cc.setIndexedTypes(
                Integer.class, DimProduct.class,
                Integer.class, DimStore.class
            );
        else
            throw new IllegalStateException("mode: " + mode);

        return cc;
    }

    /**
     * @throws Exception If failed.
     */
    public void _testTwoStep() throws Exception {
        String cache = "partitioned";

        GridCacheQueriesEx<Integer, FactPurchase> qx =
            (GridCacheQueriesEx<Integer, FactPurchase>)((IgniteKernal)ignite)
                .<Integer, FactPurchase>cache(cache).queries();

//        for (Map.Entry<Integer, FactPurchase> e : qx.createSqlQuery(FactPurchase.class, "1 = 1").execute().get())
//            X.println("___ "  + e);

        GridCacheTwoStepQuery q = new GridCacheTwoStepQuery("select cast(sum(x) as long) from _cnts_ where ? = ?", 1, 1);

        q.addMapQuery("_cnts_", "select count(*) x from \"partitioned\".FactPurchase where ? = ?", 2, 2);

        Object cnt = qx.execute(cache, q).getAll().iterator().next().get(0);

        assertEquals(10L, cnt);
    }

    /**
     * @throws Exception If failed.
     */
    public void testTwoStepGroupAndAggregates() throws Exception {
        GridCacheQueriesEx<Integer, FactPurchase> qx =
            (GridCacheQueriesEx<Integer, FactPurchase>)((IgniteKernal)ignite)
                .<Integer, FactPurchase>cache("partitioned").queries();

        Set<Integer> set1 = new HashSet<>();

        X.println("___ simple");

        for (List<?> o : qx.executeTwoStepQuery("partitioned", "select f.productId, p.name, f.price " +
            "from FactPurchase f, \"replicated\".DimProduct p where p.id = f.productId ").getAll()) {
            X.println("___ -> " + o);

            set1.add((Integer)o.get(0));
        }

        assertFalse(set1.isEmpty());

        Set<Integer> set0 = new HashSet<>();

        X.println("___ GROUP BY");

        for (List<?> o : qx.executeTwoStepQuery("partitioned", "select productId from FactPurchase group by productId")
            .getAll()) {
            X.println("___ -> " + o);

            assertTrue(set0.add((Integer) o.get(0)));
        }

        assertEquals(set0, set1);

        X.println("___ GROUP BY AVG MIN MAX SUM COUNT(*) COUNT(x)");

        Set<String> names = new HashSet<>();

        for (List<?> o : qx.executeTwoStepQuery("partitioned",
            "select p.name, avg(f.price), min(f.price), max(f.price), sum(f.price), count(*), " +
                "count(nullif(f.price, 5)) " +
                "from FactPurchase f, \"replicated\".DimProduct p " +
                "where p.id = f.productId " +
                "group by f.productId, p.name").getAll()) {
            X.println("___ -> " + o);

            assertTrue(names.add((String)o.get(0)));
            assertEquals(i(o, 4), i(o, 2) + i(o, 3));
        }

        X.println("___ SUM HAVING");

        for (List<?> o : qx.executeTwoStepQuery("partitioned",
            "select p.name, sum(f.price) s " +
                "from FactPurchase f, \"replicated\".DimProduct p " +
                "where p.id = f.productId " +
                "group by f.productId, p.name " +
                "having s >= 15").getAll()) {
            X.println("___ -> " + o);

            assertTrue(i(o, 1) >= 15);
        }

        X.println("___ DISTINCT ORDER BY TOP");

        int top = 6;

        for (List<?> o : qx.executeTwoStepQuery("partitioned",
            "select top 3 distinct productId " +
                "from FactPurchase f " +
                "order by productId desc ").getAll()) {
            X.println("___ -> " + o);

            assertEquals(top--, o.get(0));
        }

        X.println("___ DISTINCT ORDER BY OFFSET LIMIT");

        top = 5;

        for (List<?> o : qx.executeTwoStepQuery("partitioned",
            "select distinct productId " +
                "from FactPurchase f " +
                "order by productId desc " +
                "limit 2 offset 1").getAll()) {
            X.println("___ -> " + o);

            assertEquals(top--, o.get(0));
        }

        assertEquals(3, top);
    }

    /**
     * @throws Exception If failed.
     */
    public void testApiQueries() throws Exception {
        IgniteCache<Object,Object> c = ignite.jcache("partitioned");

        c.queryFields(new SqlFieldsQuery("select cast(? as varchar) from FactPurchase").setArgs("aaa")).getAll();

        List<List<?>> res = c.queryFields(new SqlFieldsQuery("select cast(? as varchar), id " +
            "from FactPurchase order by id limit ? offset ?").setArgs("aaa", 1, 1)).getAll();

        assertEquals(1, res.size());
        assertEquals("aaa", res.get(0).get(0));
    }

//    @Override protected long getTestTimeout() {
//        return 10 * 60 * 1000;
//    }

    public void _testLoop() throws Exception {
        final IgniteCache<Object,Object> c = ignite.jcache("partitioned");

        X.println("___ GET READY");

        Thread.sleep(20000);

        X.println("___ GO");

        multithreaded(new Callable<Object>() {
            @Override public Object call() throws Exception {
                long start = System.currentTimeMillis();

                for (int i = 0; i < 1000000; i++) {
                    if (i % 10000 == 0) {
                        long t = System.currentTimeMillis();

                        X.println(Thread.currentThread().getId() + "__ " + i + " -> " + (t - start));

                        start = t;
                    }

                    c.queryFields(new SqlFieldsQuery("select * from FactPurchase")).getAll();
                }

                return null;
            }
        }, 20);

        X.println("___ OK");

        Thread.sleep(300000);
    }

    /**
     * @param l List.
     * @param idx Index.
     * @return Int.
     */
    private static int i(List<?> l, int idx){
        return ((Number)l.get(idx)).intValue();
    }

<<<<<<< HEAD
    /** @throws Exception If failed. */
    public void testOnProjection() throws Exception {
        CacheProjection<Integer, FactPurchase> prj = ((IgniteKernal)ignite)
            .<Integer, FactPurchase>cache("partitioned").projection(
            new IgnitePredicate<Cache.Entry<Integer, FactPurchase>>() {
                @Override public boolean apply(Cache.Entry<Integer, FactPurchase> e) {
                    return e.getKey() > 12;
                }
            });

        List<Map.Entry<Integer, FactPurchase>> res = body(prj);

        check(res);
    }

=======
>>>>>>> d8c07667
    /**
     * @throws IgniteCheckedException If failed.
     */
    private void fillCaches() throws IgniteCheckedException {
        int idGen = 0;

        GridCache<Integer, Object> dimCache = ((IgniteKernal)ignite).cache("replicated");

        for (int i = 0; i < 2; i++) {
            int id = idGen++;

            dimCache.put(id, new DimStore(id, "Store" + id));
        }

        for (int i = 0; i < 5; i++) {
            int id = idGen++;

            dimCache.put(id, new DimProduct(id, "Product" + id));
        }

        CacheProjection<Integer, DimStore> stores = dimCache.projection(Integer.class, DimStore.class);
        CacheProjection<Integer, DimProduct> prods = dimCache.projection(Integer.class, DimProduct.class);

        GridCache<Integer, FactPurchase> factCache = ((IgniteKernal)ignite).cache("partitioned");

        List<DimStore> dimStores = new ArrayList<>(stores.values());
        Collections.sort(dimStores, new Comparator<DimStore>() {
            @Override public int compare(DimStore o1, DimStore o2) {
                return o1.getId() > o2.getId() ? 1 : o1.getId() < o2.getId() ? -1 : 0;
            }
        });

        List<DimProduct> dimProds = new ArrayList<>(prods.values());
        Collections.sort(dimProds, new Comparator<DimProduct>() {
            @Override
            public int compare(DimProduct o1, DimProduct o2) {
                return o1.getId() > o2.getId() ? 1 : o1.getId() < o2.getId() ? -1 : 0;
            }
        });

        for (int i = 0; i < 10; i++) {
            int id = idGen++;

            DimStore store = dimStores.get(i % dimStores.size());
            DimProduct prod = dimProds.get(i % dimProds.size());

            factCache.put(id, new FactPurchase(id, prod.getId(), store.getId(), i + 5));
        }
    }

    /**
     * Fills the caches with data and executes the query.
     *
     * @param prj Cache projection.
     * @throws Exception If failed.
     * @return Result.
     */
    private List<Map.Entry<Integer, FactPurchase>> body(CacheProjection<Integer, FactPurchase> prj)
        throws Exception {
        CacheQuery<Map.Entry<Integer, FactPurchase>> qry = (prj == null ?
            ((IgniteKernal)ignite)
                .<Integer, FactPurchase>cache("partitioned") : prj).queries().createSqlQuery(FactPurchase.class,
            "from \"replicated\".DimStore, \"partitioned\".FactPurchase where DimStore.id = FactPurchase.storeId");

        List<Map.Entry<Integer, FactPurchase>> res = new ArrayList<>(qry.execute().get());
        Collections.sort(res, new Comparator<Map.Entry<Integer, FactPurchase>>() {
            @Override public int compare(Map.Entry<Integer, FactPurchase> o1, Map.Entry<Integer, FactPurchase> o2) {
                return o1.getKey() > o2.getKey() ? 1 : o1.getKey() < o2.getKey() ? -1 : 0;
            }
        });

        return res;
    }

    /**
     * Checks result.
     * @param res Result to check.
     */
    private static void check(List<Map.Entry<Integer, FactPurchase>> res) {
        assertEquals("Result size", 4, res.size());

        checkPurchase(res.get(0), 13, 3, 0);
        checkPurchase(res.get(1), 14, 4, 1);
        checkPurchase(res.get(2), 15, 5, 0);
        checkPurchase(res.get(3), 16, 6, 1);
    }

    /**
     * Checks purchase.
     * @param entry Entry to check.
     * @param id ID.
     * @param productId Product ID.
     * @param storeId Store ID.
     */
    private static void checkPurchase(Map.Entry<Integer, FactPurchase> entry, int id, int productId, int storeId) {
        FactPurchase purchase = entry.getValue();

        assertEquals("Id", id, entry.getKey().intValue());
        assertEquals("Id", id, purchase.getId());
        assertEquals("ProductId", productId, purchase.getProductId());
        assertEquals("StoreId", storeId, purchase.getStoreId());
    }

    /**
     * Represents a product available for purchase. In our {@code snowflake} schema a {@code product} is a {@code
     * 'dimension'} and will be cached in {@link org.apache.ignite.cache.CacheMode#REPLICATED} cache.
     */
    private static class DimProduct {
        /** Primary key. */
        @QuerySqlField
        private int id;

        /** Product name. */
        @QuerySqlField
        private String name;

        /**
         * Constructs a product instance.
         *
         * @param id Product ID.
         * @param name Product name.
         */
        DimProduct(int id, String name) {
            this.id = id;
            this.name = name;
        }

        /**
         * Gets product ID.
         *
         * @return Product ID.
         */
        public int getId() {
            return id;
        }

        /**
         * Gets product name.
         *
         * @return Product name.
         */
        public String getName() {
            return name;
        }
    }

    /**
     * Represents a physical store location. In our {@code snowflake} schema a {@code store} is a {@code 'dimension'}
     * and will be cached in {@link org.apache.ignite.cache.CacheMode#REPLICATED} cache.
     */
    private static class DimStore {
        /** Primary key. */
        @QuerySqlField
        private int id;

        /** Store name. */
        @QuerySqlField
        private String name;

        /**
         * Constructs a store instance.
         *
         * @param id Store ID.
         * @param name Store name.
         */
        DimStore(int id, String name) {
            this.id = id;
            this.name = name;
        }

        /**
         * Gets store ID.
         *
         * @return Store ID.
         */
        public int getId() {
            return id;
        }

        /**
         * Gets store name.
         *
         * @return Store name.
         */
        public String getName() {
            return name;
        }
    }

    /**
     * Represents a purchase record. In our {@code snowflake} schema purchase is a {@code 'fact'} and will be cached in
     * larger {@link org.apache.ignite.cache.CacheMode#PARTITIONED} cache.
     */
    private static class FactPurchase {
        /** Primary key. */
        @QuerySqlField
        private int id;

        /** Foreign key to store at which purchase occurred. */
        @QuerySqlField
        private int storeId;

        /** Foreign key to purchased product. */
        @QuerySqlField
        private int productId;

        @QuerySqlField
        private int price;

        /**
         * Constructs a purchase record.
         *
         * @param id Purchase ID.
         * @param productId Purchased product ID.
         * @param storeId Store ID.
         */
        FactPurchase(int id, int productId, int storeId, int price) {
            this.id = id;
            this.productId = productId;
            this.storeId = storeId;
            this.price = price;
        }

        /**
         * Gets purchase ID.
         *
         * @return Purchase ID.
         */
        public int getId() {
            return id;
        }

        /**
         * Gets purchased product ID.
         *
         * @return Product ID.
         */
        public int getProductId() {
            return productId;
        }

        /**
         * Gets ID of store at which purchase was made.
         *
         * @return Store ID.
         */
        public int getStoreId() {
            return storeId;
        }
    }
}<|MERGE_RESOLUTION|>--- conflicted
+++ resolved
@@ -293,7 +293,6 @@
         return ((Number)l.get(idx)).intValue();
     }
 
-<<<<<<< HEAD
     /** @throws Exception If failed. */
     public void testOnProjection() throws Exception {
         CacheProjection<Integer, FactPurchase> prj = ((IgniteKernal)ignite)
@@ -309,8 +308,6 @@
         check(res);
     }
 
-=======
->>>>>>> d8c07667
     /**
      * @throws IgniteCheckedException If failed.
      */
