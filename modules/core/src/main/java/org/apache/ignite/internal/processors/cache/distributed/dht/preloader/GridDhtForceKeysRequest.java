/*
 * Licensed to the Apache Software Foundation (ASF) under one or more
 * contributor license agreements.  See the NOTICE file distributed with
 * this work for additional information regarding copyright ownership.
 * The ASF licenses this file to You under the Apache License, Version 2.0
 * (the "License"); you may not use this file except in compliance with
 * the License.  You may obtain a copy of the License at
 *
 *      http://www.apache.org/licenses/LICENSE-2.0
 *
 * Unless required by applicable law or agreed to in writing, software
 * distributed under the License is distributed on an "AS IS" BASIS,
 * WITHOUT WARRANTIES OR CONDITIONS OF ANY KIND, either express or implied.
 * See the License for the specific language governing permissions and
 * limitations under the License.
 */

package org.apache.ignite.internal.processors.cache.distributed.dht.preloader;

import org.apache.ignite.*;
import org.apache.ignite.internal.*;
import org.apache.ignite.internal.processors.affinity.*;
import org.apache.ignite.internal.processors.cache.*;
import org.apache.ignite.internal.util.tostring.*;
import org.apache.ignite.internal.util.typedef.*;
import org.apache.ignite.internal.util.typedef.internal.*;
import org.apache.ignite.lang.*;
import org.apache.ignite.plugin.extensions.communication.*;
import org.jetbrains.annotations.*;

import java.io.*;
import java.nio.*;
import java.util.*;

/**
 * Force keys request. This message is sent by node while preloading to force
 * another node to put given keys into the next batch of transmitting entries.
 */
public class GridDhtForceKeysRequest extends GridCacheMessage implements GridCacheDeployable {
    /** */
    private static final long serialVersionUID = 0L;

    /** Future ID. */
    private IgniteUuid futId;

    /** Mini-future ID. */
    private IgniteUuid miniId;

    /** Keys to request. */
    @GridToStringInclude
    @GridDirectCollection(KeyCacheObject.class)
    private Collection<KeyCacheObject> keys;

    /** Topology version for which keys are requested. */
    private AffinityTopologyVersion topVer;

    /**
     * @param cacheId Cache ID.
     * @param futId Future ID.
     * @param miniId Mini-future ID.
     * @param keys Keys.
     * @param topVer Topology version.
     */
    GridDhtForceKeysRequest(
        int cacheId,
        IgniteUuid futId,
        IgniteUuid miniId,
<<<<<<< HEAD
        Collection<K> keys,
        @NotNull AffinityTopologyVersion topVer
=======
        Collection<KeyCacheObject> keys,
        long topVer
>>>>>>> 6c4282a1
    ) {
        assert futId != null;
        assert miniId != null;
        assert !F.isEmpty(keys);

        this.cacheId = cacheId;
        this.futId = futId;
        this.miniId = miniId;
        this.keys = keys;
        this.topVer = topVer;
    }

    /**
     * Required by {@link Externalizable}.
     */
    public GridDhtForceKeysRequest() {
        // No-op.
    }

    /** {@inheritDoc} */
    @Override public boolean allowForStartup() {
        return true;
    }

    /**
     * @param keys Collection of keys.
     */
    public GridDhtForceKeysRequest(Collection<KeyCacheObject> keys) {
        assert !F.isEmpty(keys);

        this.keys = keys;
    }

    /**
     * @return Future ID.
     */
    public IgniteUuid futureId() {
        return futId;
    }

    /**
     * @return Mini-future ID.
     */
    public IgniteUuid miniId() {
        return miniId;
    }

    /**
     * @return Keys.
     */
    public Collection<KeyCacheObject> keys() {
        return keys;
    }

    /**
     * @return Topology version for which keys are requested.
     */
    @Override public AffinityTopologyVersion topologyVersion() {
        return topVer;
    }

    /** {@inheritDoc}
     * @param ctx*/
    @Override public void prepareMarshal(GridCacheSharedContext ctx) throws IgniteCheckedException {
        super.prepareMarshal(ctx);

        GridCacheContext cctx = ctx.cacheContext(cacheId);

        prepareMarshalCacheObjects(keys, cctx);
    }

    /** {@inheritDoc} */
    @Override public void finishUnmarshal(GridCacheSharedContext ctx, ClassLoader ldr) throws IgniteCheckedException {
        super.finishUnmarshal(ctx, ldr);

        GridCacheContext cctx = ctx.cacheContext(cacheId);

        finishUnmarshalCacheObjects(keys, cctx, ldr);
    }

    /**
     * @return Key count.
     */
    private int keyCount() {
        return keys.size();
    }

    /** {@inheritDoc} */
    @Override public boolean writeTo(ByteBuffer buf, MessageWriter writer) {
        writer.setBuffer(buf);

        if (!super.writeTo(buf, writer))
            return false;

        if (!writer.isHeaderWritten()) {
            if (!writer.writeHeader(directType(), fieldsCount()))
                return false;

            writer.onHeaderWritten();
        }

        switch (writer.state()) {
            case 3:
                if (!writer.writeIgniteUuid("futId", futId))
                    return false;

                writer.incrementState();

            case 4:
                if (!writer.writeCollection("keys", keys, MessageCollectionItemType.MSG))
                    return false;

                writer.incrementState();

            case 5:
                if (!writer.writeIgniteUuid("miniId", miniId))
                    return false;

                writer.incrementState();

            case 6:
                if (!writer.writeMessage("topVer", topVer))
                    return false;

                writer.incrementState();

        }

        return true;
    }

    /** {@inheritDoc} */
    @Override public boolean readFrom(ByteBuffer buf, MessageReader reader) {
        reader.setBuffer(buf);

        if (!reader.beforeMessageRead())
            return false;

        if (!super.readFrom(buf, reader))
            return false;

        switch (reader.state()) {
            case 3:
                futId = reader.readIgniteUuid("futId");

                if (!reader.isLastRead())
                    return false;

                reader.incrementState();

            case 4:
                keys = reader.readCollection("keys", MessageCollectionItemType.MSG);

                if (!reader.isLastRead())
                    return false;

                reader.incrementState();

            case 5:
                miniId = reader.readIgniteUuid("miniId");

                if (!reader.isLastRead())
                    return false;

                reader.incrementState();

            case 6:
                topVer = reader.readMessage("topVer");

                if (!reader.isLastRead())
                    return false;

                reader.incrementState();

        }

        return true;
    }

    /** {@inheritDoc} */
    @Override public byte directType() {
        return 42;
    }

    /** {@inheritDoc} */
    @Override public byte fieldsCount() {
        return 7;
    }

    /** {@inheritDoc} */
    @Override public String toString() {
        return S.toString(GridDhtForceKeysRequest.class, this, "keyCnt", keyCount(), "super", super.toString());
    }
}<|MERGE_RESOLUTION|>--- conflicted
+++ resolved
@@ -65,13 +65,8 @@
         int cacheId,
         IgniteUuid futId,
         IgniteUuid miniId,
-<<<<<<< HEAD
-        Collection<K> keys,
-        @NotNull AffinityTopologyVersion topVer
-=======
         Collection<KeyCacheObject> keys,
-        long topVer
->>>>>>> 6c4282a1
+        AffinityTopologyVersion topVer
     ) {
         assert futId != null;
         assert miniId != null;
