/*
 * Licensed to the Apache Software Foundation (ASF) under one or more
 * contributor license agreements.  See the NOTICE file distributed with
 * this work for additional information regarding copyright ownership.
 * The ASF licenses this file to You under the Apache License, Version 2.0
 * (the "License"); you may not use this file except in compliance with
 * the License.  You may obtain a copy of the License at
 *
 *      http://www.apache.org/licenses/LICENSE-2.0
 *
 * Unless required by applicable law or agreed to in writing, software
 * distributed under the License is distributed on an "AS IS" BASIS,
 * WITHOUT WARRANTIES OR CONDITIONS OF ANY KIND, either express or implied.
 * See the License for the specific language governing permissions and
 * limitations under the License.
 */

package org.apache.ignite.internal.processors.cache.distributed.near;

import java.util.ArrayList;
import java.util.Collection;
import java.util.Collections;
import java.util.LinkedHashMap;
import java.util.List;
import java.util.Map;
import java.util.UUID;
import java.util.concurrent.atomic.AtomicReference;
import org.apache.ignite.IgniteCheckedException;
import org.apache.ignite.IgniteLogger;
import org.apache.ignite.cluster.ClusterNode;
import org.apache.ignite.internal.IgniteInternalFuture;
import org.apache.ignite.internal.cluster.ClusterTopologyCheckedException;
import org.apache.ignite.internal.cluster.ClusterTopologyServerNotFoundException;
import org.apache.ignite.internal.processors.affinity.AffinityTopologyVersion;
import org.apache.ignite.internal.processors.cache.CacheObject;
import org.apache.ignite.internal.processors.cache.GridCacheContext;
import org.apache.ignite.internal.processors.cache.GridCacheEntryEx;
import org.apache.ignite.internal.processors.cache.GridCacheEntryInfo;
import org.apache.ignite.internal.processors.cache.GridCacheEntryRemovedException;
import org.apache.ignite.internal.processors.cache.GridCacheMessage;
import org.apache.ignite.internal.processors.cache.IgniteCacheExpiryPolicy;
import org.apache.ignite.internal.processors.cache.KeyCacheObject;
import org.apache.ignite.internal.processors.cache.distributed.GridFutureRemapTimeoutObject;
import org.apache.ignite.internal.processors.cache.distributed.dht.CacheDistributedGetFutureAdapter;
import org.apache.ignite.internal.processors.cache.distributed.dht.GridDhtCacheAdapter;
import org.apache.ignite.internal.processors.cache.distributed.dht.GridDhtFuture;
import org.apache.ignite.internal.processors.cache.distributed.dht.GridDhtInvalidPartitionException;
import org.apache.ignite.internal.processors.cache.transactions.IgniteTxLocalEx;
import org.apache.ignite.internal.processors.cache.version.GridCacheVersion;
import org.apache.ignite.internal.util.GridLeanMap;
import org.apache.ignite.internal.util.future.GridFinishedFuture;
import org.apache.ignite.internal.util.future.GridFutureAdapter;
import org.apache.ignite.internal.util.tostring.GridToStringInclude;
import org.apache.ignite.internal.util.typedef.C1;
import org.apache.ignite.internal.util.typedef.CI1;
import org.apache.ignite.internal.util.typedef.CIX1;
import org.apache.ignite.internal.util.typedef.F;
import org.apache.ignite.internal.util.typedef.P1;
import org.apache.ignite.internal.util.typedef.T2;
import org.apache.ignite.internal.util.typedef.internal.CU;
import org.apache.ignite.internal.util.typedef.internal.S;
import org.apache.ignite.internal.util.typedef.internal.U;
import org.apache.ignite.lang.IgniteClosure;
import org.apache.ignite.lang.IgniteUuid;
import org.jetbrains.annotations.Nullable;

import static org.apache.ignite.transactions.TransactionIsolation.READ_COMMITTED;

/**
 *
 */
public final class GridNearGetFuture<K, V> extends CacheDistributedGetFutureAdapter<K, V> {
    /** */
    private static final long serialVersionUID = 0L;

    /** Logger reference. */
    private static final AtomicReference<IgniteLogger> logRef = new AtomicReference<>();

    /** Logger. */
    private static IgniteLogger log;

    /** Transaction. */
    private IgniteTxLocalEx tx;

    /** */
    private GridCacheVersion ver;

    /**
     * @param cctx Context.
     * @param keys Keys.
     * @param readThrough Read through flag.
     * @param forcePrimary If {@code true} get will be performed on primary node even if
     *      called on backup node.
     * @param tx Transaction.
     * @param subjId Subject ID.
     * @param taskName Task name.
     * @param deserializePortable Deserialize portable flag.
     * @param expiryPlc Expiry policy.
     * @param skipVals Skip values flag.
     * @param canRemap Flag indicating whether future can be remapped on a newer topology version.
     * @param needVer If {@code true} returns values as tuples containing value and version.
     * @param keepCacheObjects Keep cache objects flag.
     */
    public GridNearGetFuture(
        GridCacheContext<K, V> cctx,
        Collection<KeyCacheObject> keys,
        boolean readThrough,
        boolean forcePrimary,
        @Nullable IgniteTxLocalEx tx,
        @Nullable UUID subjId,
        String taskName,
        boolean deserializePortable,
        @Nullable IgniteCacheExpiryPolicy expiryPlc,
        boolean skipVals,
        boolean canRemap,
        boolean needVer,
        boolean keepCacheObjects
    ) {
        super(cctx,
            keys,
            readThrough,
            forcePrimary,
            subjId,
            taskName,
            deserializePortable,
            expiryPlc,
            skipVals,
            canRemap,
            needVer,
            keepCacheObjects);

        assert !F.isEmpty(keys);

        this.tx = tx;

        futId = IgniteUuid.randomUuid();

        ver = tx == null ? cctx.versions().next() : tx.xidVersion();

        if (log == null)
            log = U.logger(cctx.kernalContext(), logRef, GridNearGetFuture.class);
    }

    /**
     * Initializes future.
     */
    public void init() {
        AffinityTopologyVersion topVer = tx == null ?
            (canRemap ? cctx.affinity().affinityTopologyVersion() : cctx.shared().exchange().readyAffinityVersion()) :
            tx.topologyVersion();

        map(keys, Collections.<ClusterNode, LinkedHashMap<KeyCacheObject, Boolean>>emptyMap(), topVer);

        markInitialized();
    }

    /** {@inheritDoc} */
    @Override public boolean trackable() {
        return trackable;
    }

    /** {@inheritDoc} */
    @Override public void markNotTrackable() {
        // Should not flip trackable flag from true to false since get future can be remapped.
    }

    /** {@inheritDoc} */
    @Override public IgniteUuid futureId() {
        return futId;
    }

    /** {@inheritDoc} */
    @Override public boolean onNodeLeft(UUID nodeId) {
        boolean found = false;

        for (IgniteInternalFuture<Map<K, V>> fut : futures())
            if (isMini(fut)) {
                MiniFuture f = (MiniFuture)fut;

                if (f.node().id().equals(nodeId)) {
                    found = true;

                    f.onNodeLeft(new ClusterTopologyCheckedException("Remote node left grid (will retry): " + nodeId));
                }
            }

        return found;
    }

    /**
     * @param nodeId Sender.
     * @param res Result.
     */
    public void onResult(UUID nodeId, GridNearGetResponse res) {
        for (IgniteInternalFuture<Map<K, V>> fut : futures())
            if (isMini(fut)) {
                MiniFuture f = (MiniFuture)fut;

                if (f.futureId().equals(res.miniId())) {
                    assert f.node().id().equals(nodeId);

                    f.onResult(res);
                }
            }
    }

    /** {@inheritDoc} */
    @Override public boolean onDone(Map<K, V> res, Throwable err) {
        if (super.onDone(res, err)) {
            // Don't forget to clean up.
            if (trackable)
                cctx.mvcc().removeFuture(futId);

            cache().dht().sendTtlUpdateRequest(expiryPlc);

            return true;
        }

        return false;
    }

    /**
     * @param f Future.
     * @return {@code True} if mini-future.
     */
    private boolean isMini(IgniteInternalFuture<?> f) {
        return f.getClass().equals(MiniFuture.class);
    }

    /**
     * @param keys Keys.
     * @param mapped Mappings to check for duplicates.
     * @param topVer Topology version to map on.
     */
    private void map(
        Collection<KeyCacheObject> keys,
        Map<ClusterNode, LinkedHashMap<KeyCacheObject, Boolean>> mapped,
        final AffinityTopologyVersion topVer
    ) {
        Collection<ClusterNode> affNodes = CU.affinityNodes(cctx, topVer);

        if (affNodes.isEmpty()) {
            assert !cctx.affinityNode();

            onDone(new ClusterTopologyServerNotFoundException("Failed to map keys for near-only cache (all partition " +
                "nodes left the grid)."));

            return;
        }

        Map<ClusterNode, LinkedHashMap<KeyCacheObject, Boolean>> mappings = U.newHashMap(affNodes.size());

        Map<KeyCacheObject, GridNearCacheEntry> savedEntries = null;

        {
            boolean success = false;

            try {
                // Assign keys to primary nodes.
                for (KeyCacheObject key : keys)
                    savedEntries = map(key, mappings, topVer, mapped, savedEntries);

                success = true;
            }
            finally {
                // Exception has been thrown, must release reserved near entries.
                if (!success) {
                    GridCacheVersion obsolete = cctx.versions().next(topVer);

                    for (GridNearCacheEntry reserved : savedEntries.values()) {
                        reserved.releaseEviction();

                        if (reserved.markObsolete(obsolete))
                            reserved.context().cache().removeEntry(reserved);
                    }
                }
            }
        }

        if (isDone())
            return;

        final Map<KeyCacheObject, GridNearCacheEntry> saved = savedEntries != null ? savedEntries :
            Collections.<KeyCacheObject, GridNearCacheEntry>emptyMap();

        final int keysSize = keys.size();

        // Create mini futures.
        for (Map.Entry<ClusterNode, LinkedHashMap<KeyCacheObject, Boolean>> entry : mappings.entrySet()) {
            final ClusterNode n = entry.getKey();

            final LinkedHashMap<KeyCacheObject, Boolean> mappedKeys = entry.getValue();

            assert !mappedKeys.isEmpty();

            // If this is the primary or backup node for the keys.
            if (n.isLocal()) {
                final GridDhtFuture<Collection<GridCacheEntryInfo>> fut =
                    dht().getDhtAsync(n.id(),
                        -1,
                        mappedKeys,
                        readThrough,
                        topVer,
                        subjId,
                        taskName == null ? 0 : taskName.hashCode(),
                        expiryPlc,
                        skipVals);

                final Collection<Integer> invalidParts = fut.invalidPartitions();

                if (!F.isEmpty(invalidParts)) {
                    Collection<KeyCacheObject> remapKeys = new ArrayList<>(keysSize);

                    for (KeyCacheObject key : keys) {
                        if (key != null && invalidParts.contains(cctx.affinity().partition(key)))
                            remapKeys.add(key);
                    }

                    AffinityTopologyVersion updTopVer = cctx.discovery().topologyVersionEx();

                    assert updTopVer.compareTo(topVer) > 0 : "Got invalid partitions for local node but topology version did " +
                        "not change [topVer=" + topVer + ", updTopVer=" + updTopVer +
                        ", invalidParts=" + invalidParts + ']';

                    // Remap recursively.
                    map(remapKeys, mappings, updTopVer);
                }

                // Add new future.
                add(fut.chain(new C1<IgniteInternalFuture<Collection<GridCacheEntryInfo>>, Map<K, V>>() {
                    @Override public Map<K, V> apply(IgniteInternalFuture<Collection<GridCacheEntryInfo>> fut) {
                        try {
                            return loadEntries(n.id(), mappedKeys.keySet(), fut.get(), saved, topVer);
                        }
                        catch (Exception e) {
                            U.error(log, "Failed to get values from dht cache [fut=" + fut + "]", e);

                            onDone(e);

                            return Collections.emptyMap();
                        }
                    }
                }));
            }
            else {
                if (!trackable) {
                    trackable = true;

                    cctx.mvcc().addFuture(this, futId);
                }

                MiniFuture fut = new MiniFuture(n, mappedKeys, saved, topVer);

                GridCacheMessage req = new GridNearGetRequest(
                    cctx.cacheId(),
                    futId,
                    fut.futureId(),
                    ver,
                    mappedKeys,
                    readThrough,
                    topVer,
                    subjId,
                    taskName == null ? 0 : taskName.hashCode(),
                    expiryPlc != null ? expiryPlc.forAccess() : -1L,
                    skipVals,
                    cctx.deploymentEnabled());

                add(fut); // Append new future.

                try {
                    cctx.io().send(n, req, cctx.ioPolicy());
                }
                catch (IgniteCheckedException e) {
                    // Fail the whole thing.
                    if (e instanceof ClusterTopologyCheckedException)
                        fut.onNodeLeft((ClusterTopologyCheckedException) e);
                    else
                        fut.onResult(e);
                }
            }
        }
    }

    /**
     * @param mappings Mappings.
     * @param key Key to map.
     * @param topVer Topology version
     * @param mapped Previously mapped.
     * @param saved Reserved near cache entries.
     * @return Map.
     */
    @SuppressWarnings("unchecked")
    private Map<KeyCacheObject, GridNearCacheEntry> map(
        KeyCacheObject key,
        Map<ClusterNode, LinkedHashMap<KeyCacheObject, Boolean>> mappings,
        AffinityTopologyVersion topVer,
        Map<ClusterNode, LinkedHashMap<KeyCacheObject, Boolean>> mapped,
        Map<KeyCacheObject, GridNearCacheEntry> saved
    ) {
        final GridNearCacheAdapter near = cache();

        // Allow to get cached value from the local node.
        boolean allowLocRead = !forcePrimary || cctx.affinity().primary(cctx.localNode(), key, topVer);

        while (true) {
            GridNearCacheEntry entry = allowLocRead ? (GridNearCacheEntry)near.peekEx(key) : null;

            try {
                CacheObject v = null;
                GridCacheVersion ver = null;

                boolean isNear = entry != null;

                // First we peek into near cache.
                if (isNear) {
                    if (needVer) {
                        T2<CacheObject, GridCacheVersion> res = entry.innerGetVersioned(
                            null,
                            /*swap*/true,
                            /*unmarshal*/true,
                            /**update-metrics*/true,
                            /*event*/!skipVals,
                            subjId,
                            null,
                            taskName,
                            expiryPlc,
                            !deserializePortable);

                        if (res != null) {
                            v = res.get1();
                            ver = res.get2();
                        }
                    }
                    else {
                        v = entry.innerGet(tx,
                            /*swap*/false,
                            /*read-through*/false,
                            /*fail-fast*/true,
                            /*unmarshal*/true,
                            /*metrics*/true,
                            /*events*/!skipVals,
                            /*temporary*/false,
                            subjId,
                            null,
                            taskName,
                            expiryPlc,
                            !deserializePortable);
                    }
                }

                ClusterNode affNode = null;

                if (v == null && allowLocRead && cctx.affinityNode()) {
                    GridDhtCacheAdapter<K, V> dht = cache().dht();

                    GridCacheEntryEx dhtEntry = null;

                    try {
                        dhtEntry = dht.context().isSwapOrOffheapEnabled() ? dht.entryEx(key) : dht.peekEx(key);

                        // If near cache does not have value, then we peek DHT cache.
                        if (dhtEntry != null) {
                            boolean isNew = dhtEntry.isNewLocked() || !dhtEntry.valid(topVer);

                            if (needVer) {
                                T2<CacheObject, GridCacheVersion> res = dhtEntry.innerGetVersioned(
                                    null,
                                    /*swap*/true,
                                    /*unmarshal*/true,
                                    /**update-metrics*/false,
                                    /*event*/!isNear && !skipVals,
                                    subjId,
                                    null,
                                    taskName,
                                    expiryPlc,
                                    !deserializePortable);

                                if (res != null) {
                                    v = res.get1();
                                    ver = res.get2();
                                }
                            }
                            else {
                                v = dhtEntry.innerGet(tx,
                                    /*swap*/true,
                                    /*read-through*/false,
                                    /*fail-fast*/true,
                                    /*unmarshal*/true,
                                    /*update-metrics*/false,
                                    /*events*/!isNear && !skipVals,
                                    /*temporary*/false,
                                    subjId,
                                    null,
                                    taskName,
                                    expiryPlc,
                                    !deserializePortable);
                            }

                            // Entry was not in memory or in swap, so we remove it from cache.
                            if (v == null && isNew && dhtEntry.markObsoleteIfEmpty(ver))
                                dht.removeIfObsolete(key);
                        }

                        if (v != null) {
                            if (cctx.cache().configuration().isStatisticsEnabled() && !skipVals)
                                near.metrics0().onRead(true);
                        }
                        else {
                            affNode = affinityNode(key, topVer);

                            if (affNode == null) {
                                onDone(new ClusterTopologyServerNotFoundException("Failed to map keys for cache " +
                                    "(all partition nodes left the grid)."));

                                return saved;
                            }

                            if (!affNode.isLocal() && cctx.cache().configuration().isStatisticsEnabled() && !skipVals)
                                near.metrics0().onRead(false);
                        }
                    }
                    catch (GridDhtInvalidPartitionException | GridCacheEntryRemovedException ignored) {
                        // No-op.
                    }
                    finally {
                        if (dhtEntry != null && (tx == null || (!tx.implicit() && tx.isolation() == READ_COMMITTED))) {
                            dht.context().evicts().touch(dhtEntry, topVer);

                            entry = null;
                        }
                    }
                }

                if (v != null) {
                    if (needVer) {
                        V val0 = (V)new T2<>(skipVals ? true : v, ver);

                        add(new GridFinishedFuture<>(Collections.singletonMap((K)key, val0)));
                    }
                    else {
                        if (keepCacheObjects) {
                            K key0 = (K)key;
                            V val0 = (V)(skipVals ? true : v);

                            add(new GridFinishedFuture<>(Collections.singletonMap(key0, val0)));
                        }
                        else {
<<<<<<< HEAD
                            K key0 = (K)cctx.unwrapPortableIfNeeded(key, !deserializePortable);
                            V val0 = (V)cctx.unwrapPortableIfNeeded(v, !deserializePortable);
=======
                            K key0 = key.value(cctx.cacheObjectContext(), true);
                            key0 = (K)cctx.unwrapPortableIfNeeded(key0, !deserializePortable);
>>>>>>> 900788b6

                            V val0;

                            if (!skipVals) {
                                val0 = v.value(cctx.cacheObjectContext(), true);
                                val0 = (V)cctx.unwrapPortableIfNeeded(val0, !deserializePortable);
                            }
                            else
                                val0 = (V)Boolean.TRUE;

                            add(new GridFinishedFuture<>(Collections.singletonMap(key0, val0)));
                        }
                    }
                }
                else {
                    if (affNode == null) {
                        affNode = affinityNode(key, topVer);

                        if (affNode == null) {
                            onDone(new ClusterTopologyServerNotFoundException("Failed to map keys for cache " +
                                "(all partition nodes left the grid)."));

                            return saved;
                        }
                    }

                    LinkedHashMap<KeyCacheObject, Boolean> keys = mapped.get(affNode);

                    if (keys != null && keys.containsKey(key)) {
                        if (remapCnt.incrementAndGet() > MAX_REMAP_CNT) {
                            onDone(new ClusterTopologyCheckedException("Failed to remap key to a new node after " +
                                MAX_REMAP_CNT + " attempts (key got remapped to the same node) " +
                                "[key=" + key + ", node=" + U.toShortString(affNode) + ", mappings=" + mapped + ']'));

                            return saved;
                        }
                    }

                    if (!cctx.affinity().localNode(key, topVer)) {
                        GridNearCacheEntry nearEntry = entry != null ? entry : near.entryExx(key, topVer);

                        nearEntry.reserveEviction();

                        entry = null;

                        if (saved == null)
                            saved = U.newHashMap(3);

                        saved.put(key, nearEntry);
                    }

                    // Don't add reader if transaction acquires lock anyway to avoid deadlock.
                    boolean addRdr = tx == null || tx.optimistic();

                    if (!addRdr && tx.readCommitted() && !tx.writeSet().contains(cctx.txKey(key)))
                        addRdr = true;

                    LinkedHashMap<KeyCacheObject, Boolean> old = mappings.get(affNode);

                    if (old == null)
                        mappings.put(affNode, old = new LinkedHashMap<>(3, 1f));

                    old.put(key, addRdr);
                }

                break;
            }
            catch (IgniteCheckedException e) {
                onDone(e);

                break;
            }
            catch (GridCacheEntryRemovedException ignored) {
                // Retry.
            }
            finally {
                if (entry != null && tx == null)
                    cctx.evicts().touch(entry, topVer);
            }
        }

        return saved;
    }

    /**
     * @return Near cache.
     */
    private GridNearCacheAdapter<K, V> cache() {
        return (GridNearCacheAdapter<K, V>)cctx.cache();
    }

    /**
     * @return DHT cache.
     */
    private GridDhtCacheAdapter<K, V> dht() {
        return cache().dht();
    }

    /**
     * @param nodeId Node id.
     * @param keys Keys.
     * @param infos Entry infos.
     * @param savedEntries Saved entries.
     * @param topVer Topology version
     * @return Result map.
     */
    private Map<K, V> loadEntries(
        UUID nodeId,
        Collection<KeyCacheObject> keys,
        Collection<GridCacheEntryInfo> infos,
        Map<KeyCacheObject, GridNearCacheEntry> savedEntries,
        AffinityTopologyVersion topVer
    ) {
        boolean empty = F.isEmpty(keys);

        Map<K, V> map = empty ? Collections.<K, V>emptyMap() : new GridLeanMap<K, V>(keys.size());

        if (!empty) {
            boolean atomic = cctx.atomic();

            GridCacheVersion ver = atomic ? null : F.isEmpty(infos) ? null : cctx.versions().next();

            for (GridCacheEntryInfo info : infos) {
                try {
                    info.unmarshalValue(cctx, cctx.deploy().globalLoader());

                    // Entries available locally in DHT should not be loaded into near cache for reading.
                    if (!cctx.affinity().localNode(info.key(), cctx.affinity().affinityTopologyVersion())) {
                        GridNearCacheEntry entry = savedEntries.get(info.key());

                        if (entry == null)
                            entry = cache().entryExx(info.key(), topVer);

                        // Load entry into cache.
                        entry.loadedValue(tx,
                            nodeId,
                            info.value(),
                            atomic ? info.version() : ver,
                            info.version(),
                            info.ttl(),
                            info.expireTime(),
                            true,
                            !deserializePortable,
                            topVer,
                            subjId);
                    }

                    CacheObject val = info.value();
                    KeyCacheObject key = info.key();

                    assert skipVals == (info.value() == null);

                    if (needVer)
                        versionedResult(map, key, val, info.version());
                    else
                        cctx.addResult(map,
                            key,
                            val,
                            skipVals,
                            keepCacheObjects,
                            deserializePortable,
                            false);
                }
                catch (GridCacheEntryRemovedException ignore) {
                    if (log.isDebugEnabled())
                        log.debug("Got removed entry while processing get response (will not retry).");
                }
                catch (Exception e) {
                    // Fail.
                    onDone(e);

                    return Collections.emptyMap();
                }
            }
        }

        return map;
    }

    /**
     * @param keys Keys.
     * @param saved Saved entries.
     * @param topVer Topology version.
     */
    private void releaseEvictions(Collection<KeyCacheObject> keys,
        Map<KeyCacheObject, GridNearCacheEntry> saved,
        AffinityTopologyVersion topVer) {
        for (KeyCacheObject key : keys) {
            GridNearCacheEntry entry = saved.get(key);

            if (entry != null) {
                entry.releaseEviction();

                if (tx == null)
                    cctx.evicts().touch(entry, topVer);
            }
        }
    }

    /** {@inheritDoc} */
    @Override public String toString() {
        Collection<String> futs = F.viewReadOnly(futures(), new C1<IgniteInternalFuture<?>, String>() {
            @SuppressWarnings("unchecked")
            @Override public String apply(IgniteInternalFuture<?> f) {
                if (isMini(f)) {
                    return "[node=" + ((MiniFuture)f).node().id() +
                        ", loc=" + ((MiniFuture)f).node().isLocal() +
                        ", done=" + f.isDone() + "]";
                }
                else
                    return "[loc=true, done=" + f.isDone() + "]";
            }
        });

        return S.toString(GridNearGetFuture.class, this,
            "innerFuts", futs,
            "super", super.toString());
    }

    /**
     * Mini-future for get operations. Mini-futures are only waiting on a single
     * node as opposed to multiple nodes.
     */
    private class MiniFuture extends GridFutureAdapter<Map<K, V>> {
        /** */
        private static final long serialVersionUID = 0L;

        /** */
        private final IgniteUuid futId = IgniteUuid.randomUuid();

        /** Node ID. */
        private ClusterNode node;

        /** Keys. */
        @GridToStringInclude
        private LinkedHashMap<KeyCacheObject, Boolean> keys;

        /** Saved entry versions. */
        private Map<KeyCacheObject, GridNearCacheEntry> savedEntries;

        /** Topology version on which this future was mapped. */
        private AffinityTopologyVersion topVer;

        /** {@code True} if remapped after node left. */
        private boolean remapped;

        /**
         * @param node Node.
         * @param keys Keys.
         * @param savedEntries Saved entries.
         * @param topVer Topology version.
         */
        MiniFuture(
            ClusterNode node,
            LinkedHashMap<KeyCacheObject, Boolean> keys,
            Map<KeyCacheObject, GridNearCacheEntry> savedEntries,
            AffinityTopologyVersion topVer
        ) {
            this.node = node;
            this.keys = keys;
            this.savedEntries = savedEntries;
            this.topVer = topVer;
        }

        /**
         * @return Future ID.
         */
        IgniteUuid futureId() {
            return futId;
        }

        /**
         * @return Node ID.
         */
        public ClusterNode node() {
            return node;
        }

        /**
         * @return Keys.
         */
        public Collection<KeyCacheObject> keys() {
            return keys.keySet();
        }

        /**
         * @param e Error.
         */
        void onResult(Throwable e) {
            if (log.isDebugEnabled())
                log.debug("Failed to get future result [fut=" + this + ", err=" + e + ']');

            // Fail.
            onDone(e);
        }

        /** {@inheritDoc} */
        @Override public boolean onDone(@Nullable Map<K, V> res, @Nullable Throwable err) {
            if (super.onDone(res, err)) {
                releaseEvictions(keys.keySet(), savedEntries, topVer);

                return true;
            }
            else
                return false;
        }

        /**
         * @param e Topology exception.
         */
        synchronized void onNodeLeft(ClusterTopologyCheckedException e) {
            if (remapped)
                return;

            remapped = true;

            if (log.isDebugEnabled())
                log.debug("Remote node left grid while sending or waiting for reply (will retry): " + this);

            // Try getting value from alive nodes.
            if (!canRemap) {
                // Remap
                map(keys.keySet(), F.t(node, keys), topVer);

                onDone(Collections.<K, V>emptyMap());
            }
            else {
                final AffinityTopologyVersion updTopVer =
                    new AffinityTopologyVersion(Math.max(topVer.topologyVersion() + 1, cctx.discovery().topologyVersion()));

                final GridFutureRemapTimeoutObject timeout = new GridFutureRemapTimeoutObject(this,
                    cctx.kernalContext().config().getNetworkTimeout(),
                    updTopVer,
                    e);

                cctx.affinity().affinityReadyFuture(updTopVer).listen(
                    new CI1<IgniteInternalFuture<AffinityTopologyVersion>>() {
                        @Override public void apply(IgniteInternalFuture<AffinityTopologyVersion> fut) {
                            if (timeout.finish()) {
                                cctx.kernalContext().timeout().removeTimeoutObject(timeout);

                                try {
                                    fut.get();

                                    // Remap.
                                    map(keys.keySet(), F.t(node, keys), updTopVer);

                                    onDone(Collections.<K, V>emptyMap());
                                }
                                catch (IgniteCheckedException e) {
                                    GridNearGetFuture.this.onDone(e);
                                }
                            }
                        }
                    }
                );

                cctx.kernalContext().timeout().addTimeoutObject(timeout);
            }
        }

        /**
         * @param res Result callback.
         */
        void onResult(final GridNearGetResponse res) {
            final Collection<Integer> invalidParts = res.invalidPartitions();

            // If error happened on remote node, fail the whole future.
            if (res.error() != null) {
                onDone(res.error());

                return;
            }

            // Remap invalid partitions.
            if (!F.isEmpty(invalidParts)) {
                AffinityTopologyVersion rmtTopVer = res.topologyVersion();

                assert rmtTopVer.topologyVersion() != 0;

                if (rmtTopVer.compareTo(topVer) <= 0) {
                    // Fail the whole get future.
                    onDone(new IgniteCheckedException("Failed to process invalid partitions response (remote node reported " +
                        "invalid partitions but remote topology version does not differ from local) " +
                        "[topVer=" + topVer + ", rmtTopVer=" + rmtTopVer + ", invalidParts=" + invalidParts +
                        ", nodeId=" + node.id() + ']'));

                    return;
                }

                if (log.isDebugEnabled())
                    log.debug("Remapping mini get future [invalidParts=" + invalidParts + ", fut=" + this + ']');

                if (!canRemap) {
                    map(F.view(keys.keySet(), new P1<KeyCacheObject>() {
                        @Override public boolean apply(KeyCacheObject key) {
                            return invalidParts.contains(cctx.affinity().partition(key));
                        }
                    }), F.t(node, keys), topVer);

                    // It is critical to call onDone after adding futures to compound list.
                    onDone(loadEntries(node.id(), keys.keySet(), res.entries(), savedEntries, topVer));

                    return;
                }

                // Need to wait for next topology version to remap.
                IgniteInternalFuture<Long> topFut = cctx.discovery().topologyFuture(rmtTopVer.topologyVersion());

                topFut.listen(new CIX1<IgniteInternalFuture<Long>>() {
                    @Override public void applyx(IgniteInternalFuture<Long> fut) throws IgniteCheckedException {
                        long readyTopVer = fut.get();

                        // This will append new futures to compound list.
                        map(F.view(keys.keySet(), new P1<KeyCacheObject>() {
                            @Override public boolean apply(KeyCacheObject key) {
                                return invalidParts.contains(cctx.affinity().partition(key));
                            }
                        }), F.t(node, keys), new AffinityTopologyVersion(readyTopVer));

                        // It is critical to call onDone after adding futures to compound list.
                        onDone(loadEntries(node.id(), keys.keySet(), res.entries(), savedEntries, topVer));
                    }
                });
            }
            else
                onDone(loadEntries(node.id(), keys.keySet(), res.entries(), savedEntries, topVer));
        }

        /** {@inheritDoc} */
        @Override public String toString() {
            return S.toString(MiniFuture.class, this);
        }
    }
}<|MERGE_RESOLUTION|>--- conflicted
+++ resolved
@@ -545,22 +545,10 @@
                             add(new GridFinishedFuture<>(Collections.singletonMap(key0, val0)));
                         }
                         else {
-<<<<<<< HEAD
                             K key0 = (K)cctx.unwrapPortableIfNeeded(key, !deserializePortable);
-                            V val0 = (V)cctx.unwrapPortableIfNeeded(v, !deserializePortable);
-=======
-                            K key0 = key.value(cctx.cacheObjectContext(), true);
-                            key0 = (K)cctx.unwrapPortableIfNeeded(key0, !deserializePortable);
->>>>>>> 900788b6
-
-                            V val0;
-
-                            if (!skipVals) {
-                                val0 = v.value(cctx.cacheObjectContext(), true);
-                                val0 = (V)cctx.unwrapPortableIfNeeded(val0, !deserializePortable);
-                            }
-                            else
-                                val0 = (V)Boolean.TRUE;
+                            V val0 = !skipVals ? 
+                                (V)cctx.unwrapPortableIfNeeded(v, !deserializePortable) : 
+                                (V)Boolean.TRUE;
 
                             add(new GridFinishedFuture<>(Collections.singletonMap(key0, val0)));
                         }
