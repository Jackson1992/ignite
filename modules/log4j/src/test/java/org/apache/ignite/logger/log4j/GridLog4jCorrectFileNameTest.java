--- conflicted
+++ resolved
@@ -104,12 +104,7 @@
         IgniteConfiguration cfg = new IgniteConfiguration();
 
         cfg.setGridName(gridName);
-<<<<<<< HEAD
-        cfg.setGridLogger(new IgniteLog4jLogger());
-=======
         cfg.setGridLogger(new Log4JLogger());
-        cfg.setRestEnabled(false);
->>>>>>> 1d7321b0
 
         return cfg;
     }
