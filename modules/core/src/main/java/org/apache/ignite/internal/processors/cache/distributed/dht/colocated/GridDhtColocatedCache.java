--- conflicted
+++ resolved
@@ -428,15 +428,8 @@
 
             for (K key : keys) {
                 KeyCacheObject cacheKey = ctx.toCacheKeyObject(key);
-<<<<<<< HEAD
 
                 GridDistributedCacheEntry entry = peekExx(cacheKey);
-
-                Cache.Entry<K, V> Entry = entry == null ? entry(key) : entry.<K, V>wrapLazyValue();
-=======
-
-                GridDistributedCacheEntry entry = peekExx(cacheKey);
->>>>>>> bf2b5ac2
 
                 if (!ctx.isAll(entry, filter))
                     break; // While.
