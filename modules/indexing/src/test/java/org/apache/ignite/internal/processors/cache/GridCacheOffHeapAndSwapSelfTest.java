--- conflicted
+++ resolved
@@ -129,14 +129,10 @@
         cacheCfg.setEvictSynchronized(true);
         cacheCfg.setEvictSynchronizedKeyBufferSize(1);
         cacheCfg.setAtomicityMode(TRANSACTIONAL);
-<<<<<<< HEAD
-        cacheCfg.setNearConfiguration(new NearCacheConfiguration());
-=======
-        cacheCfg.setDistributionMode(NEAR_PARTITIONED);
         cacheCfg.setIndexedTypes(
             Long.class, Long.class
         );
->>>>>>> a0d6f5d5
+        cacheCfg.setNearConfiguration(new NearCacheConfiguration());
 
         cacheCfg.setEvictionPolicy(null);
 
