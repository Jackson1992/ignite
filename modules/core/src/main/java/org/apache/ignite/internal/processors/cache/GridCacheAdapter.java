/*
 * Licensed to the Apache Software Foundation (ASF) under one or more
 * contributor license agreements.  See the NOTICE file distributed with
 * this work for additional information regarding copyright ownership.
 * The ASF licenses this file to You under the Apache License, Version 2.0
 * (the "License"); you may not use this file except in compliance with
 * the License.  You may obtain a copy of the License at
 *
 *      http://www.apache.org/licenses/LICENSE-2.0
 *
 * Unless required by applicable law or agreed to in writing, software
 * distributed under the License is distributed on an "AS IS" BASIS,
 * WITHOUT WARRANTIES OR CONDITIONS OF ANY KIND, either express or implied.
 * See the License for the specific language governing permissions and
 * limitations under the License.
 */

package org.apache.ignite.internal.processors.cache;

import org.apache.ignite.*;
import org.apache.ignite.cache.*;
import org.apache.ignite.cache.affinity.*;
import org.apache.ignite.cache.query.*;
import org.apache.ignite.cluster.*;
import org.apache.ignite.configuration.*;
import org.apache.ignite.fs.*;
import org.apache.ignite.internal.*;
import org.apache.ignite.internal.cluster.*;
import org.apache.ignite.internal.compute.*;
import org.apache.ignite.internal.processors.cache.affinity.*;
import org.apache.ignite.internal.processors.cache.distributed.dht.*;
import org.apache.ignite.internal.processors.cache.dr.*;
import org.apache.ignite.internal.processors.cache.query.*;
import org.apache.ignite.internal.processors.cache.transactions.*;
import org.apache.ignite.internal.processors.cache.version.*;
import org.apache.ignite.internal.processors.dataload.*;
import org.apache.ignite.internal.processors.dr.*;
import org.apache.ignite.internal.processors.task.*;
import org.apache.ignite.internal.transactions.*;
import org.apache.ignite.internal.util.*;
import org.apache.ignite.internal.util.future.*;
import org.apache.ignite.internal.util.lang.*;
import org.apache.ignite.internal.util.tostring.*;
import org.apache.ignite.internal.util.typedef.*;
import org.apache.ignite.internal.util.typedef.internal.*;
import org.apache.ignite.lang.*;
import org.apache.ignite.mxbean.*;
import org.apache.ignite.plugin.security.*;
import org.apache.ignite.portables.*;
import org.apache.ignite.resources.*;
import org.apache.ignite.transactions.*;
import org.jdk8.backport.*;
import org.jetbrains.annotations.*;

import javax.cache.*;
import javax.cache.Cache.*;
import javax.cache.expiry.*;
import javax.cache.processor.*;
import java.io.*;
import java.util.*;
import java.util.concurrent.*;
import java.util.concurrent.locks.*;

import static java.util.Collections.*;
import static org.apache.ignite.IgniteSystemProperties.*;
import static org.apache.ignite.internal.processors.cache.GridCachePeekMode.*;
import static org.apache.ignite.events.IgniteEventType.*;
import static org.apache.ignite.internal.GridClosureCallMode.*;
import static org.apache.ignite.internal.processors.cache.CacheFlag.*;
import static org.apache.ignite.internal.processors.dr.GridDrType.*;
import static org.apache.ignite.internal.processors.task.GridTaskThreadContextKey.*;
import static org.apache.ignite.transactions.IgniteTxConcurrency.*;
import static org.apache.ignite.transactions.IgniteTxIsolation.*;

/**
 * Adapter for different cache implementations.
 */
@SuppressWarnings("unchecked")
public abstract class GridCacheAdapter<K, V> implements GridCache<K, V>,
    GridCacheProjectionEx<K, V>, Externalizable {
    /** */
    private static final long serialVersionUID = 0L;

    /** clearLocally() split threshold. */
    public static final int CLEAR_ALL_SPLIT_THRESHOLD = 10000;

    /** Deserialization stash. */
    private static final ThreadLocal<IgniteBiTuple<String, String>> stash = new ThreadLocal<IgniteBiTuple<String,
                String>>() {
        @Override protected IgniteBiTuple<String, String> initialValue() {
            return F.t2();
        }
    };

    /** {@link GridCacheReturn}-to-value conversion. */
    private static final IgniteClosure RET2VAL =
        new CX1<IgniteInternalFuture<GridCacheReturn<Object>>, Object>() {
            @Nullable @Override public Object applyx(IgniteInternalFuture<GridCacheReturn<Object>> fut) throws IgniteCheckedException {
                return fut.get().value();
            }

            @Override public String toString() {
                return "Cache return value to value converter.";
            }
        };

    /** {@link GridCacheReturn}-to-success conversion. */
    private static final IgniteClosure RET2FLAG =
        new CX1<IgniteInternalFuture<GridCacheReturn<Object>>, Boolean>() {
            @Override public Boolean applyx(IgniteInternalFuture<GridCacheReturn<Object>> fut) throws IgniteCheckedException {
                return fut.get().success();
            }

            @Override public String toString() {
                return "Cache return value to boolean flag converter.";
            }
        };

    /** */
    protected boolean keyCheck = !Boolean.getBoolean(IGNITE_CACHE_KEY_VALIDATION_DISABLED);

    /** */
    private boolean valCheck = true;

    /** Last asynchronous future. */
    protected ThreadLocal<FutureHolder> lastFut = new ThreadLocal<FutureHolder>() {
        @Override protected FutureHolder initialValue() {
            return new FutureHolder();
        }
    };

    /** Cache configuration. */
    @GridToStringExclude
    protected GridCacheContext<K, V> ctx;

    /** Local map. */
    @GridToStringExclude
    protected GridCacheConcurrentMap<K, V> map;

    /** Local node ID. */
    @GridToStringExclude
    protected UUID locNodeId;

    /** Cache configuration. */
    @GridToStringExclude
    protected CacheConfiguration cacheCfg;

    /** Grid configuration. */
    @GridToStringExclude
    protected IgniteConfiguration gridCfg;

    /** Cache metrics. */
    protected CacheMetricsImpl metrics;

    /** Cache mxBean. */
    protected CacheMetricsMXBean mxBean;

    /** Logger. */
    protected IgniteLogger log;

    /** Queries impl. */
    private CacheQueries<K, V> qry;

    /** Affinity impl. */
    private CacheAffinity<K> aff;

    /** Whether this cache is GGFS data cache. */
    private boolean ggfsDataCache;

    /** Whether this cache is Mongo data cache. */
    @SuppressWarnings("UnusedDeclaration")
    private boolean mongoDataCache;

    /** Whether this cache is Mongo meta cache. */
    @SuppressWarnings("UnusedDeclaration")
    private boolean mongoMetaCache;

    /** Current GGFS data cache size. */
    private LongAdder ggfsDataCacheSize;

    /** Max space for GGFS. */
    private long ggfsDataSpaceMax;

    /** Asynchronous operations limit semaphore. */
    private Semaphore asyncOpsSem;

    /** {@inheritDoc} */
    @Override public String name() {
        return ctx.config().getName();
    }

    /** {@inheritDoc} */
    @Override public ClusterGroup gridProjection() {
        return ctx.grid().forCacheNodes(name());
    }

    /**
     * Empty constructor required by {@link Externalizable}.
     */
    protected GridCacheAdapter() {
        // No-op.
    }

    /**
     * @param ctx Cache context.
     * @param startSize Start size.
     */
    @SuppressWarnings("OverriddenMethodCallDuringObjectConstruction")
    protected GridCacheAdapter(GridCacheContext<K, V> ctx, int startSize) {
        this(ctx, new GridCacheConcurrentMap<>(ctx, startSize, 0.75F));
    }

    /**
     * @param ctx Cache context.
     * @param map Concurrent map.
     */
    @SuppressWarnings("OverriddenMethodCallDuringObjectConstruction")
    protected GridCacheAdapter(GridCacheContext<K, V> ctx, GridCacheConcurrentMap<K, V> map) {
        assert ctx != null;

        this.ctx = ctx;

        gridCfg = ctx.gridConfig();
        cacheCfg = ctx.config();

        locNodeId = ctx.gridConfig().getNodeId();

        this.map = map;

        log = ctx.gridConfig().getGridLogger().getLogger(getClass());

        metrics = new CacheMetricsImpl(ctx);

        mxBean = new CacheMetricsMXBeanImpl(this);

        IgniteFsConfiguration[] ggfsCfgs = gridCfg.getGgfsConfiguration();

        if (ggfsCfgs != null) {
            for (IgniteFsConfiguration ggfsCfg : ggfsCfgs) {
                if (F.eq(ctx.name(), ggfsCfg.getDataCacheName())) {
                    if (!ctx.isNear()) {
                        ggfsDataCache = true;
                        ggfsDataCacheSize = new LongAdder();

                        ggfsDataSpaceMax = ggfsCfg.getMaxSpaceSize();

                        if (ggfsDataSpaceMax == 0) {
                            long maxMem = Runtime.getRuntime().maxMemory();

                            // We leave JVM at least 500M of memory for correct operation.
                            long jvmFreeSize = (maxMem - 512 * 1024 * 1024);

                            if (jvmFreeSize <= 0)
                                jvmFreeSize = maxMem / 2;

                            long dfltMaxSize = (long)(0.8f * maxMem);

                            ggfsDataSpaceMax = Math.min(dfltMaxSize, jvmFreeSize);
                        }
                    }

                    break;
                }
            }
        }

        if (ctx.config().getMaxConcurrentAsyncOperations() > 0)
            asyncOpsSem = new Semaphore(ctx.config().getMaxConcurrentAsyncOperations());

        init();

        qry = new GridCacheQueriesImpl<>(ctx, null);
        aff = new GridCacheAffinityImpl<>(ctx);
    }

    /**
     * Prints memory stats.
     */
    public void printMemoryStats() {
        if (ctx.isNear()) {
            X.println(">>>  Near cache size: " + size());

            ctx.near().dht().printMemoryStats();
        }
        else if (ctx.isDht())
            X.println(">>>  DHT cache size: " + size());
        else
            X.println(">>>  Cache size: " + size());
    }

    /**
     * @return Base map.
     */
    public GridCacheConcurrentMap<K, V> map() {
        return map;
    }

    /**
     * @return Context.
     */
    public GridCacheContext<K, V> context() {
        return ctx;
    }

    /**
     * @return Logger.
     */
    protected IgniteLogger log() {
        return log;
    }

    /**
     * @return {@code True} if this is near cache.
     */
    public boolean isNear() {
        return false;
    }

    /**
     * @return {@code True} if cache is local.
     */
    public boolean isLocal() {
        return false;
    }

    /**
     * @return {@code True} if cache is colocated.
     */
    public boolean isColocated() {
        return false;
    }

    /**
     * @return {@code True} if cache is DHT Atomic.
     */
    public boolean isDhtAtomic() {
        return false;
    }

    /**
     * @return {@code True} if cache is DHT.
     */
    public boolean isDht() {
        return false;
    }

    /**
     * @return Preloader.
     */
    public abstract GridCachePreloader<K, V> preloader();

    /** {@inheritDoc} */
    @Override public CacheQueries<K, V> queries() {
        return qry;
    }

    /** {@inheritDoc} */
    @Override public CacheAffinity<K> affinity() {
        return aff;
    }

    /** {@inheritDoc} */
    @SuppressWarnings({"unchecked", "RedundantCast"})
    @Override public <K1, V1> GridCache<K1, V1> cache() {
        return (GridCache<K1, V1>)this;
    }

    /** {@inheritDoc} */
    @Override public Set<CacheFlag> flags() {
        return F.asSet(ctx.forcedFlags());
    }

    /** {@inheritDoc} */
    @Override public IgnitePredicate<Entry<K, V>> predicate() {
        return null;
    }

    /** {@inheritDoc} */
    @Override public GridCacheProjectionEx<K, V> forSubjectId(UUID subjId) {
        GridCacheProjectionImpl<K, V> prj = new GridCacheProjectionImpl<>(this,
            ctx,
            null,
            null,
            null,
            subjId,
            false,
            null);

        return new GridCacheProxyImpl<>(ctx, prj, prj);
    }

    /** {@inheritDoc} */
    @Override public CacheProjection<K, V> flagsOn(@Nullable CacheFlag[] flags) {
        if (F.isEmpty(flags))
            return this;

        GridCacheProjectionImpl<K, V> prj = new GridCacheProjectionImpl<>(this,
            ctx,
            null,
            null,
            EnumSet.copyOf(F.asList(flags)),
            null,
            false,
            null);

        return new GridCacheProxyImpl<>(ctx, prj, prj);
    }

    /** {@inheritDoc} */
    @Override public CacheProjection<K, V> flagsOff(@Nullable CacheFlag[] flags) {
        return this;
    }

    /** {@inheritDoc} */
    @Override public <K1, V1> CacheProjection<K1, V1> keepPortable() {
        GridCacheProjectionImpl<K1, V1> prj = keepPortable0();

        return new GridCacheProxyImpl<>((GridCacheContext<K1, V1>)ctx, prj, prj);
    }

    /**
     * Internal routine to get "keep-portable" projection.
     *
     * @return Projection with "keep-portable" flag.
     */
    public <K1, V1> GridCacheProjectionImpl<K1, V1> keepPortable0() {
        return new GridCacheProjectionImpl<>(
            (CacheProjection<K1, V1>)this,
            (GridCacheContext<K1, V1>)ctx,
            null,
            null,
            null,
            null,
            ctx.portableEnabled(),
            null
        );
    }

    /** {@inheritDoc} */
    @Nullable @Override public ExpiryPolicy expiry() {
        return null;
    }

    /** {@inheritDoc} */
    @Override public GridCacheProjectionEx<K, V> withExpiryPolicy(ExpiryPolicy plc) {
        return new GridCacheProjectionImpl<>(
            this,
            ctx,
            null,
            null,
            null,
            null,
            ctx.portableEnabled(),
            plc);
    }

    /** {@inheritDoc} */
    @SuppressWarnings({"unchecked", "RedundantCast"})
    @Override public <K1, V1> CacheProjection<K1, V1> projection(
        Class<? super K1> keyType,
        Class<? super V1> valType
    ) {
        if (PortableObject.class.isAssignableFrom(keyType) || PortableObject.class.isAssignableFrom(valType))
            throw new IllegalStateException("Failed to create cache projection for portable objects. " +
                "Use keepPortable() method instead.");

        if (ctx.deploymentEnabled()) {
            try {
                ctx.deploy().registerClasses(keyType, valType);
            }
            catch (IgniteCheckedException e) {
                throw new IgniteException(e);
            }
        }

        GridCacheProjectionImpl<K1, V1> prj = new GridCacheProjectionImpl<>((CacheProjection<K1, V1>)this,
            (GridCacheContext<K1, V1>)ctx,
            CU.<K1, V1>typeFilter(keyType, valType),
            /*filter*/null,
            /*flags*/null,
            /*clientId*/null,
            false,
            null);

        return new GridCacheProxyImpl<>((GridCacheContext<K1, V1>)ctx, prj, prj);
    }

    /** {@inheritDoc} */
    @Override public CacheProjection<K, V> projection(IgniteBiPredicate<K, V> p) {
        if (p == null)
            return this;

        if (ctx.deploymentEnabled()) {
            try {
                ctx.deploy().registerClasses(p);
            }
            catch (IgniteCheckedException e) {
                throw new IgniteException(e);
            }
        }

        GridCacheProjectionImpl<K, V> prj = new GridCacheProjectionImpl<>(this,
            ctx,
            p,
            null,
            null,
            null,
            false,
            null);

        return new GridCacheProxyImpl<>(ctx, prj, prj);
    }

    /** {@inheritDoc} */
    @Override public CacheProjection<K, V> projection(IgnitePredicate<Entry<K, V>> filter) {
        if (filter == null)
            return this;

        if (ctx.deploymentEnabled()) {
            try {
                ctx.deploy().registerClasses(filter);
            }
            catch (IgniteCheckedException e) {
                throw new IgniteException(e);
            }
        }

        GridCacheProjectionImpl<K, V> prj = new GridCacheProjectionImpl<>(
            this,
            ctx,
            null,
            filter,
            null,
            null,
            false,
            null);

        return new GridCacheProxyImpl<>(ctx, prj, prj);
    }

    /** {@inheritDoc} */
    @Override public CacheConfiguration configuration() {
        return ctx.config();
    }

    /**
     * @param keys Keys to lock.
     * @param timeout Lock timeout.
     * @param tx Transaction.
     * @param isRead {@code True} for read operations.
     * @param retval Flag to return value.
     * @param isolation Transaction isolation.
     * @param invalidate Invalidate flag.
     * @param accessTtl TTL for read operation.
     * @param filter Optional filter.
     * @return Locks future.
     */
    public abstract IgniteInternalFuture<Boolean> txLockAsync(
        Collection<? extends K> keys,
        long timeout,
        IgniteTxLocalEx<K, V> tx,
        boolean isRead,
        boolean retval,
        IgniteTxIsolation isolation,
        boolean invalidate,
        long accessTtl,
        IgnitePredicate<Entry<K, V>>[] filter);

    /**
     * Post constructor initialization for subclasses.
     */
    protected void init() {
        // No-op.
    }

    /**
     * Starts this cache. Child classes should override this method
     * to provide custom start-up behavior.
     *
     * @throws IgniteCheckedException If start failed.
     */
    public void start() throws IgniteCheckedException {
        // No-op.
    }

    /**
     * Startup info.
     *
     * @return Startup info.
     */
    protected final String startInfo() {
        return "Cache started: " + ctx.config().getName();
    }

    /**
     * Stops this cache. Child classes should override this method
     * to provide custom stop behavior.
     */
    public void stop() {
        // Nulling thread local reference to ensure values will be eventually GCed
        // no matter what references these futures are holding.
        lastFut = null;
    }

    /**
     * Stop info.
     *
     * @return Stop info.
     */
    protected final String stopInfo() {
        return "Cache stopped: " + ctx.config().getName();
    }

    /**
     * Kernal start callback.
     *
     * @throws IgniteCheckedException If callback failed.
     */
    protected void onKernalStart() throws IgniteCheckedException {
        // No-op.
    }

    /**
     * Kernal stop callback.
     */
    public void onKernalStop() {
        // No-op.
    }

    /** {@inheritDoc} */
    @Override public boolean isEmpty() {
        return values().isEmpty();
    }

    /** {@inheritDoc} */
    @Override public boolean containsKey(K key) {
        return containsKey(key, null);
    }

    /** {@inheritDoc} */
    @Override public IgniteInternalFuture<Boolean> containsKeyAsync(K key) {
        return containsKeyAsync(key, null);
    }

    /**
     * @param key Key.
     * @param filter Filter.
     * @return Future.
     */
    public IgniteInternalFuture<Boolean> containsKeyAsync(K key, @Nullable IgnitePredicate<Entry<K, V>> filter) {
        return new GridFinishedFuture<>(ctx.kernalContext(), containsKey(key, filter));
    }

    /** {@inheritDoc} */
    @Override public boolean containsValue(V val) {
        return containsValue(val, null);
    }

    /** {@inheritDoc} */
    @SuppressWarnings("ForLoopReplaceableByForEach")
    @Nullable @Override public V localPeek(K key, CachePeekMode[] peekModes) throws IgniteCheckedException {
        A.notNull(key, "key");

        assert peekModes != null;

        if (keyCheck)
            validateCacheKey(key);

        ctx.checkSecurity(GridSecurityPermission.CACHE_READ);

        boolean near = false;
        boolean primary = false;
        boolean backup = false;

        boolean heap = false;
        boolean offheap = false;
        boolean swap = false;

        if (peekModes.length == 0) {
            near = true;
            primary = true;
            backup = true;

            heap = true;
            offheap = true;
            swap = true;
        }
        else {
            for (int i = 0; i < peekModes.length; i++) {
                CachePeekMode peekMode = peekModes[i];

                A.notNull(peekMode, "peekMode");

                switch (peekMode) {
                    case ALL:
                        near = true;
                        primary = true;
                        backup = true;

                        heap = true;
                        offheap = true;
                        swap = true;

                        break;

                    case BACKUP:
                        backup = true;

                        break;

                    case PRIMARY:
                        primary = true;

                        break;

                    case NEAR:
                        near = true;

                        break;

                    case ONHEAP:
                        heap = true;

                        break;

                    case OFFHEAP:
                        offheap = true;

                        break;

                    case SWAP:
                        swap = true;

                        break;

                    default:
                        assert false : peekMode;
                }
            }
        }

        if (!(heap || offheap || swap)) {
            heap = true;
            offheap = true;
            swap = true;
        }

        if (!(primary || backup || near)) {
            primary = true;
            backup = true;
            near = true;
        }

        assert heap || offheap || swap;
        assert primary || backup || near;

        try {
            if (ctx.portableEnabled())
                key = (K)ctx.marshalToPortable(key);

            V val = null;

            if (!ctx.isLocal()) {
                long topVer = ctx.affinity().affinityTopologyVersion();

                int part = ctx.affinity().partition(key);

                boolean nearKey;

                if (!(near && primary && backup)) {
                    boolean keyPrimary = ctx.affinity().primary(ctx.localNode(), part, topVer);

                    if (keyPrimary) {
                        if (!primary)
                            return null;

                        nearKey = false;
                    }
                    else {
                        boolean keyBackup = ctx.affinity().belongs(ctx.localNode(), part, topVer);

                        if (keyBackup) {
                            if (!backup)
                                return null;

                            nearKey = false;
                        }
                        else {
                            if (!near)
                                return null;

                            nearKey = true;

                            // Swap and offheap are disabled for near cache.
                            offheap = false;
                            swap = false;
                        }
                    }
                }
                else {
                    nearKey = !ctx.affinity().belongs(ctx.localNode(), part, topVer);

                    if (nearKey) {
                        // Swap and offheap are disabled for near cache.
                        offheap = false;
                        swap = false;
                    }
                }

                if (nearKey && !ctx.isNear())
                    return null;

                if (heap) {
                    GridCacheEntryEx<K, V> e = nearKey ? peekEx(key) :
                        (ctx.isNear() ? ctx.near().dht().peekEx(key) : peekEx(key));

                    if (e != null) {
                        val = e.peek(heap, offheap, swap, topVer);

                        offheap = false;
                        swap = false;
                    }
                }

                if (offheap || swap) {
                    GridCacheSwapManager<K, V> swapMgr = ctx.isNear() ? ctx.near().dht().context().swap() : ctx.swap();

                    GridCacheSwapEntry<V> swapEntry = swapMgr.read(key, offheap, swap);

                    val = swapEntry != null ? swapEntry.value() : null;
                }
            }
            else
                val = localCachePeek0(key, heap, offheap, swap);

            if (ctx.portableEnabled())
                val = (V)ctx.unwrapPortableIfNeeded(val, ctx.keepPortable());

            return val;
        }
        catch (GridCacheEntryRemovedException ignore) {
            if (log.isDebugEnabled())
                log.debug("Got removed entry during 'peek': " + key);

            return null;
        }
    }

    /**
     * @param key Key.
     * @param heap Read heap flag.
     * @param offheap Read offheap flag.
     * @param swap Read swap flag.
     * @return Value.
     * @throws GridCacheEntryRemovedException If entry removed.
     * @throws IgniteCheckedException If failed.
     */
    @Nullable private V localCachePeek0(K key, boolean heap, boolean offheap, boolean swap)
        throws GridCacheEntryRemovedException, IgniteCheckedException {
        assert ctx.isLocal();
        assert heap || offheap || swap;

        if (heap) {
            GridCacheEntryEx<K, V> e = peekEx(key);

            if (e != null)
                return e.peek(heap, offheap, swap, -1);
        }

        if (offheap || swap) {
            GridCacheSwapManager<K, V> swapMgr = ctx.isNear() ? ctx.near().dht().context().swap() : ctx.swap();

            GridCacheSwapEntry<V> swapEntry = swapMgr.read(key, offheap, swap);

            return swapEntry != null ? swapEntry.value() : null;
        }

        return null;
    }

    /** {@inheritDoc} */
    @Override public V peek(K key) {
        return peek(key, (IgnitePredicate<Entry<K, V>>)null);
    }

    /** {@inheritDoc} */
    @Override public V peek(K key, @Nullable Collection<GridCachePeekMode> modes) throws IgniteCheckedException {
        return peek0(key, modes, ctx.tm().localTxx());
    }

    /** {@inheritDoc} */
    public Map<K, V> peekAll(@Nullable Collection<? extends K> keys,
        @Nullable IgnitePredicate<Entry<K, V>>... filter) {
        return peekAll0(keys, filter, null);
    }

    /**
     * @param failFast Fail fast flag.
     * @param key Key.
     * @param mode Peek mode.
     * @param filter Filter.
     * @return Peeked value.
     * @throws GridCacheFilterFailedException If filter failed.
     */
    @Nullable protected GridTuple<V> peek0(boolean failFast, K key, GridCachePeekMode mode,
        @Nullable IgnitePredicate<Entry<K, V>>... filter) throws GridCacheFilterFailedException {
        A.notNull(key, "key");

        if (keyCheck)
            validateCacheKey(key);

        ctx.checkSecurity(GridSecurityPermission.CACHE_READ);

        GridCacheEntryEx<K, V> e = null;

        try {
            if (ctx.portableEnabled())
                key = (K)ctx.marshalToPortable(key);

            e = peekEx(key);

            if (e != null) {
                GridTuple<V> peek = e.peek0(failFast, mode, filter, ctx.tm().localTxx());

                if (peek != null) {
                    V v = peek.get();

                    if (ctx.portableEnabled())
                        v = (V)ctx.unwrapPortableIfNeeded(v, ctx.keepPortable());

                    return F.t(ctx.cloneOnFlag(v));
                }
            }

            IgniteInternalTx<K, V> tx = ctx.tm().localTx();

            if (tx != null) {
                GridTuple<V> peek = tx.peek(ctx, failFast, key, filter);

                if (peek != null) {
                    V v = peek.get();

                    if (ctx.portableEnabled())
                        v = (V)ctx.unwrapPortableIfNeeded(v, ctx.keepPortable());

                    return F.t(ctx.cloneOnFlag(v));
                }
            }

            return null;
        }
        catch (GridCacheEntryRemovedException ignore) {
            if (log.isDebugEnabled())
                log.debug("Got removed entry during 'peek': " + e);

            return null;
        }
        catch (IgniteCheckedException ex) {
            throw new IgniteException(ex);
        }
    }

    /**
     * @param keys Keys.
     * @param filter Filter.
     * @param skipped Skipped keys, possibly {@code null}.
     * @return Peeked map.
     */
    protected Map<K, V> peekAll0(@Nullable Collection<? extends K> keys,
        @Nullable IgnitePredicate<Entry<K, V>>[] filter, @Nullable Collection<K> skipped) {
        if (F.isEmpty(keys))
            return Collections.emptyMap();

        if (keyCheck)
            validateCacheKeys(keys);

        ctx.checkSecurity(GridSecurityPermission.CACHE_READ);

        Map<K, V> ret = new HashMap<>(keys.size(), 1.0f);

        for (K k : keys) {
            GridCacheEntryEx<K, V> e = peekEx(k);

            if (e != null)
                try {
                    ret.put(k, ctx.cloneOnFlag(e.peekFailFast(SMART, filter)));
                }
                catch (GridCacheEntryRemovedException ignore) {
                    if (log.isDebugEnabled())
                        log.debug("Got removed entry during 'peek' (will skip): " + e);
                }
                catch (GridCacheFilterFailedException ignore) {
                    if (log.isDebugEnabled())
                        log.debug("Filter failed during peek (will skip): " + e);

                    if (skipped != null)
                        skipped.add(k);
                }
                catch (IgniteCheckedException ex) {
                    throw new IgniteException(ex);
                }
        }

        return ret;
    }

    /**
     * @param key Key.
     * @param modes Peek modes.
     * @param tx Transaction to peek at (if modes contains TX value).
     * @return Peeked value.
     * @throws IgniteCheckedException In case of error.
     */
    @Nullable protected V peek0(K key, @Nullable Collection<GridCachePeekMode> modes, IgniteInternalTx<K, V> tx)
        throws IgniteCheckedException {
        try {
            GridTuple<V> peek = peek0(false, key, modes, tx);

            return peek != null ? peek.get() : null;
        }
        catch (GridCacheFilterFailedException ex) {
            ex.printStackTrace();

            assert false; // Should never happen.

            return null;
        }
    }

    /**
     * @param failFast If {@code true}, then filter failure will result in exception.
     * @param key Key.
     * @param modes Peek modes.
     * @param tx Transaction to peek at (if modes contains TX value).
     * @return Peeked value.
     * @throws IgniteCheckedException In case of error.
     * @throws GridCacheFilterFailedException If filer validation failed.
     */
    @Nullable protected GridTuple<V> peek0(boolean failFast, K key, @Nullable Collection<GridCachePeekMode> modes,
        IgniteInternalTx<K, V> tx) throws IgniteCheckedException, GridCacheFilterFailedException {
        if (F.isEmpty(modes))
            return F.t(peek(key, (IgnitePredicate<Entry<K, V>>)null));

        assert modes != null;

        A.notNull(key, "key");

        if (keyCheck)
            validateCacheKey(key);

        ctx.checkSecurity(GridSecurityPermission.CACHE_READ);

        GridCacheEntryEx<K, V> e = peekEx(key);

        try {
            for (GridCachePeekMode m : modes) {
                GridTuple<V> val = null;

                if (e != null)
                    val = e.peek0(failFast, m, null, tx);
                else if (m == TX || m == SMART)
                    val = tx != null ? tx.peek(ctx, failFast, key, null) : null;
                else if (m == SWAP)
                    val = peekSwap(key);
                else if (m == DB)
                    val = peekDb(key);

                if (val != null)
                    return F.t(ctx.cloneOnFlag(val.get()));
            }
        }
        catch (GridCacheEntryRemovedException ignore) {
            if (log.isDebugEnabled())
                log.debug("Got removed entry during 'peek': " + e);
        }

        return null;
    }

    /**
     * @param key Key to read from swap storage.
     * @return Value from swap storage.
     * @throws IgniteCheckedException In case of any errors.
     */
    @Nullable private GridTuple<V> peekSwap(K key) throws IgniteCheckedException {
        GridCacheSwapEntry<V> e = ctx.swap().read(key, true, true);

        return e != null ? F.t(e.value()) : null;
    }

    /**
     * @param key Key to read from persistent store.
     * @return Value from persistent store.
     * @throws IgniteCheckedException In case of any errors.
     */
    @Nullable private GridTuple<V> peekDb(K key) throws IgniteCheckedException {
        V val = ctx.store().loadFromStore(ctx.tm().localTxx(), key);

        return val != null ? F.t(val) : null;
    }

    /**
     * @param keys Keys.
     * @param modes Modes.
     * @param tx Transaction.
     * @param skipped Keys skipped during filter validation.
     * @return Peeked values.
     * @throws IgniteCheckedException If failed.
     */
    protected Map<K, V> peekAll0(@Nullable Collection<? extends K> keys, @Nullable Collection<GridCachePeekMode> modes,
        IgniteInternalTx<K, V> tx, @Nullable Collection<K> skipped) throws IgniteCheckedException {
        if (F.isEmpty(keys))
            return emptyMap();

        if (keyCheck)
            validateCacheKeys(keys);

        Map<K, V> ret = new HashMap<>(keys.size(), 1.0f);

        for (K k : keys) {
            try {
                GridTuple<V> val = peek0(skipped != null, k, modes, tx);

                if (val != null)
                    ret.put(k, val.get());
            }
            catch (GridCacheFilterFailedException ignored) {
                if (log.isDebugEnabled())
                    log.debug("Filter validation failed for key: " + k);

                if (skipped != null)
                    skipped.add(k);
            }
        }

        return ret;
    }

    /**
     * Pokes an entry.
     *
     * @param key Key.
     * @param newVal New values.
     * @return {@code True} if entry was poked.
     * @throws IgniteCheckedException If failed.
     */
    private boolean poke0(K key, @Nullable V newVal) throws IgniteCheckedException {
        GridCacheEntryEx<K, V> entryEx = peekEx(key);

        if (entryEx == null || entryEx.deleted())
            return newVal == null;

        if (newVal == null)
            return entryEx.markObsolete(ctx.versions().next());

        try {
            entryEx.poke(newVal);
        }
        catch (GridCacheEntryRemovedException ignore) {
            return false;
        }

        return true;
    }

    /** {@inheritDoc} */
    @Override public void forEach(IgniteInClosure<Entry<K, V>> vis) {
        A.notNull(vis, "vis");

        for (Entry<K, V> e : entrySet())
            vis.apply(e);
    }

    /** {@inheritDoc} */
    @Override public boolean forAll(IgnitePredicate<Entry<K, V>> vis) {
        A.notNull(vis, "vis");

        for (Entry<K, V> e : entrySet())
            if (!vis.apply(e))
                return false;

        return true;
    }

    /**
     * Undeploys and removes all entries for class loader.
     *
     * @param ldr Class loader to undeploy.
     */
    public void onUndeploy(ClassLoader ldr) {
        ctx.deploy().onUndeploy(ldr);
    }

    /** {@inheritDoc} */
    @Nullable @Override public Entry<K, V> entry(K key) {
        A.notNull(key, "key");

        if (keyCheck)
            validateCacheKey(key);

        return entryEx(key, true).wrap(true);
    }

    /**
     *
     * @param key Entry key.
     * @return Entry or <tt>null</tt>.
     */
    @Nullable public GridCacheEntryEx<K, V> peekEx(K key) {
        return entry0(key, ctx.affinity().affinityTopologyVersion(), false, false);
    }

    /**
     * @param key Entry key.
     * @return Entry (never {@code null}).
     */
    public GridCacheEntryEx<K, V> entryEx(K key) {
        return entryEx(key, false);
    }

    /**
     * @param key Entry key.
     * @param touch Whether created entry should be touched.
     * @return Entry (never {@code null}).
     */
    public GridCacheEntryEx<K, V> entryEx(K key, boolean touch) {
        GridCacheEntryEx<K, V> e = entry0(key, ctx.affinity().affinityTopologyVersion(), true, touch);

        assert e != null;

        return e;
    }

    /**
     * @param topVer Topology version.
     * @param key Entry key.
     * @return Entry (never {@code null}).
     */
    public GridCacheEntryEx<K, V> entryEx(K key, long topVer) {
        GridCacheEntryEx<K, V> e = entry0(key, topVer, true, false);

        assert e != null;

        return e;
    }

    /**
     * @param key Entry key.
     * @param topVer Topology version at the time of creation.
     * @param create Flag to create entry if it does not exist.
     * @param touch Flag to touch created entry (only if entry was actually created).
     * @return Entry or <tt>null</tt>.
     */
    @Nullable private GridCacheEntryEx<K, V> entry0(K key, long topVer, boolean create, boolean touch) {
        GridTriple<GridCacheMapEntry<K, V>> t = map.putEntryIfObsoleteOrAbsent(topVer, key, null,
            ctx.config().getDefaultTimeToLive(), create);

        GridCacheEntryEx<K, V> cur = t.get1();
        GridCacheEntryEx<K, V> created = t.get2();
        GridCacheEntryEx<K, V> doomed = t.get3();

        if (doomed != null && ctx.events().isRecordable(EVT_CACHE_ENTRY_DESTROYED))
            // Event notification.
            ctx.events().addEvent(doomed.partition(), doomed.key(), locNodeId, (IgniteUuid)null, null,
                EVT_CACHE_ENTRY_DESTROYED, null, false, null, false, null, null, null);

        if (created != null) {
            // Event notification.
            if (ctx.events().isRecordable(EVT_CACHE_ENTRY_CREATED))
                ctx.events().addEvent(created.partition(), created.key(), locNodeId, (IgniteUuid)null, null,
                    EVT_CACHE_ENTRY_CREATED, null, false, null, false, null, null, null);

            if (touch)
                ctx.evicts().touch(cur, topVer);
        }

        return cur;
    }

    /**
     * Same as {@link #entrySet()} but for internal use only to
     * avoid casting.
     *
     * @return Set of entry wrappers.
     */
    public Set<GridCacheEntryImpl<K, V>> wrappers() {
        return map.wrappers(CU.<K, V>empty());
    }

    /**
     * @return Set of internal cached entry representations, excluding {@link GridCacheInternal} keys.
     */
    public Set<GridCacheEntryEx<K, V>> entries() {
        return map.entries0();
    }

    /**
     * @return Set of internal cached entry representations, including {@link GridCacheInternal} keys.
     */
    public Set<GridCacheEntryEx<K, V>> allEntries() {
        return map.allEntries0();
    }

    /** {@inheritDoc} */
    @Override public Set<Entry<K, V>> entrySet() {
        return entrySet((IgnitePredicate<Entry<K, V>>[])null);
    }


    /** {@inheritDoc} */
    @Override public Set<Entry<K, V>> entrySetx(IgnitePredicate<Entry<K, V>>... filter) {
        return map.entriesx(filter);
    }

    /** {@inheritDoc} */
    @Override public Set<Entry<K, V>> primaryEntrySetx(IgnitePredicate<Entry<K, V>>... filter) {
        return map.entriesx(F.and(filter, F.<K, V>cachePrimary()));
    }

    /** {@inheritDoc} */
    @Override public Set<Entry<K, V>> entrySet(int part) {
        throw new UnsupportedOperationException();
    }

    /** {@inheritDoc} */
    @Override public Set<Entry<K, V>> primaryEntrySet() {
        return primaryEntrySet((IgnitePredicate<Entry<K, V>>[])null);
    }

    /** {@inheritDoc} */
    @Override public Set<K> keySet() {
        return keySet((IgnitePredicate<Entry<K, V>>[])null);
    }

    /** {@inheritDoc} */
    @Override public Set<K> primaryKeySet() {
        return primaryKeySet((IgnitePredicate<Entry<K, V>>[])null);
    }

    /** {@inheritDoc} */
    @Override public Collection<V> values() {
        return values((IgnitePredicate<Entry<K, V>>[])null);
    }

    /** {@inheritDoc} */
    public Collection<V> values(IgnitePredicate<Entry<K, V>>... filter) {
        return map.values(filter);
    }

    /** {@inheritDoc} */
    @Override public Collection<V> primaryValues() {
        return primaryValues((IgnitePredicate<Entry<K, V>>[])null);
    }

    /**
     *
     * @param key Entry key.
     */
    public void removeIfObsolete(K key) {
        assert key != null;

        GridCacheEntryEx<K, V> entry = map.removeEntryIfObsolete(key);

        if (entry != null) {
            assert entry.obsolete() : "Removed non-obsolete entry: " + entry;

            if (log.isDebugEnabled())
                log.debug("Removed entry from cache: " + entry);

            if (ctx.events().isRecordable(EVT_CACHE_ENTRY_DESTROYED))
                // Event notification.
                ctx.events().addEvent(entry.partition(), entry.key(), locNodeId, (IgniteUuid)null, null,
                    EVT_CACHE_ENTRY_DESTROYED, null, false, null, false, null, null, null);
        }
        else if (log.isDebugEnabled())
            log.debug("Remove will not be done for key (obsolete entry got replaced or removed): " + key);
    }

    /**
     * Split clearLocally all task into multiple runnables.
     *
     * @return Split runnables.
     */
    public List<GridCacheClearAllRunnable<K, V>> splitClearLocally() {
        assert CLEAR_ALL_SPLIT_THRESHOLD > 0;

        int keySize = size();

        int cnt = Math.min(keySize / CLEAR_ALL_SPLIT_THRESHOLD + (keySize % CLEAR_ALL_SPLIT_THRESHOLD != 0 ? 1 : 0),
            Runtime.getRuntime().availableProcessors());

        if (cnt == 0)
            cnt = 1; // Still perform cleanup since there could be entries in swap.

        GridCacheVersion obsoleteVer = ctx.versions().next();

        List<GridCacheClearAllRunnable<K, V>> res = new ArrayList<>(cnt);

        for (int i = 0; i < cnt; i++)
            res.add(new GridCacheClearAllRunnable<>(this, obsoleteVer, i, cnt));

        return res;
    }

    /** {@inheritDoc} */
    @Override public boolean clearLocally(K key) {
        return clearLocally0(key);
    }

    /** {@inheritDoc} */
    @Override public void clearLocally() {
        ctx.denyOnFlag(READ);
        ctx.checkSecurity(GridSecurityPermission.CACHE_REMOVE);

        List<GridCacheClearAllRunnable<K, V>> jobs = splitClearLocally();

        if (!F.isEmpty(jobs)) {
            ExecutorService execSvc = null;

            if (jobs.size() > 1) {
                execSvc = Executors.newFixedThreadPool(jobs.size() - 1);

                for (int i = 1; i < jobs.size(); i++)
                    execSvc.submit(jobs.get(i));
            }

            try {
                jobs.get(0).run();
            }
            finally {
                if (execSvc != null) {
                    execSvc.shutdown();

                    try {
                        while (!execSvc.isTerminated() && !Thread.currentThread().isInterrupted())
                            execSvc.awaitTermination(1000, TimeUnit.MILLISECONDS);
                    }
                    catch (InterruptedException ignore) {
                        U.warn(log, "Got interrupted while waiting for Cache.clearLocally() executor service to " +
                            "finish.");

                        Thread.currentThread().interrupt();
                    }
                }
            }
        }
    }

    /**
     * @param keys Keys.
     * @param readers Readers flag.
     */
    public void clearLocally(Collection<? extends K> keys, boolean readers) {
        if (F.isEmpty(keys))
            return;

        if (keyCheck)
            validateCacheKeys(keys);

        GridCacheVersion obsoleteVer = ctx.versions().next();

        for (K key : keys) {
            GridCacheEntryEx<K, V> e = peekEx(key);

            try {
                if (e != null)
                    e.clear(obsoleteVer, readers, null);
            }
            catch (IgniteCheckedException ex) {
                U.error(log, "Failed to clearLocally entry (will continue to clearLocally other entries): " + e,
                    ex);
            }
        }
    }

    /**
     * Clears entry from cache.
     *
     * @param obsoleteVer Obsolete version to set.
     * @param key Key to clearLocally.
     * @param filter Optional filter.
     * @return {@code True} if cleared.
     */
<<<<<<< HEAD
    private boolean clear(GridCacheVersion obsoleteVer, K key,
        @Nullable IgnitePredicate<Entry<K, V>>[] filter) {
=======
    private boolean clearLocally(GridCacheVersion obsoleteVer, K key,
        @Nullable IgnitePredicate<CacheEntry<K, V>>[] filter) {
>>>>>>> bb8b07dc
        try {
            if (ctx.portableEnabled())
                key = (K)ctx.marshalToPortable(key);

            GridCacheEntryEx<K, V> e = peekEx(key);

            return e != null && e.clear(obsoleteVer, false, filter);
        }
        catch (IgniteCheckedException ex) {
            U.error(log, "Failed to clearLocally entry for key: " + key, ex);
        }

        return false;
    }

    /** {@inheritDoc} */
    @Override public void clear() throws IgniteCheckedException {
        clear(0);
    }

    /** {@inheritDoc} */
    @Override public void clear(long timeout) throws IgniteCheckedException {
        try {
            // Send job to remote nodes only.
            Collection<ClusterNode> nodes = ctx.grid().forCacheNodes(name()).forRemotes().nodes();

            IgniteInternalFuture<Object> fut = null;

            if (!nodes.isEmpty()) {
                ctx.kernalContext().task().setThreadContext(TC_TIMEOUT, timeout);

                fut = ctx.closures().callAsyncNoFailover(BROADCAST, new GlobalClearAllCallable(name()), nodes, true);
            }

            // Clear local cache synchronously.
            clearLocally();

            if (fut != null)
                fut.get();
        }
        catch (ClusterGroupEmptyCheckedException ignore) {
            if (log.isDebugEnabled())
                log.debug("All remote nodes left while cache clearLocally [cacheName=" + name() + "]");
        }
        catch (ComputeTaskTimeoutCheckedException e) {
            U.warn(log, "Timed out waiting for remote nodes to finish cache clear (consider increasing " +
                "'networkTimeout' configuration property) [cacheName=" + name() + "]");

            throw e;
        }
    }

    /** {@inheritDoc} */
    @Override public boolean compact(K key) throws IgniteCheckedException {
        return compact(key, (IgnitePredicate<Entry<K, V>>[])null);
    }

    /** {@inheritDoc} */
    @Override public void compactAll() throws IgniteCheckedException {
        compactAll(keySet());
    }

    /**
     * @param entry Removes entry from cache if currently mapped value is the same as passed.
     */
    public void removeEntry(GridCacheEntryEx<K, V> entry) {
        map.removeEntry(entry);
    }

    /**
     * Evicts an entry from cache.
     *
     * @param key Key.
     * @param ver Version.
     * @param filter Filter.
     * @return {@code True} if entry was evicted.
     */
    private boolean evictx(K key, GridCacheVersion ver,
        @Nullable IgnitePredicate<Entry<K, V>>[] filter) {
        if (ctx.portableEnabled()) {
            try {
                key = (K)ctx.marshalToPortable(key);
            }
            catch (PortableException e) {
                throw new IgniteException(e);
            }
        }

        GridCacheEntryEx<K, V> entry = peekEx(key);

        if (entry == null)
            return true;

        try {
            return ctx.evicts().evict(entry, ver, true, filter);
        }
        catch (IgniteCheckedException ex) {
            U.error(log, "Failed to evict entry from cache: " + entry, ex);

            return false;
        }
    }

    /** {@inheritDoc} */
    @Override public V get(K key, @Nullable GridCacheEntryEx<K, V> entry, boolean deserializePortable,
        @Nullable IgnitePredicate<Entry<K, V>>... filter) throws IgniteCheckedException {
        String taskName = ctx.kernalContext().job().currentTaskName();

        return getAllAsync(F.asList(key), !ctx.config().isReadFromBackup(), /*skip tx*/false, entry, null, taskName,
            deserializePortable, filter).get().get(key);
    }

    /** {@inheritDoc} */
    @Override public V getForcePrimary(K key) throws IgniteCheckedException {
        ctx.denyOnFlag(LOCAL);

        String taskName = ctx.kernalContext().job().currentTaskName();

        return getAllAsync(F.asList(key), /*force primary*/true, /*skip tx*/false, null, null, taskName, true)
            .get().get(key);
    }

    /** {@inheritDoc} */
    @Override public IgniteInternalFuture<V> getForcePrimaryAsync(final K key) {
        ctx.denyOnFlag(LOCAL);

        String taskName = ctx.kernalContext().job().currentTaskName();

        return getAllAsync(Collections.singletonList(key), /*force primary*/true, /*skip tx*/false, null, null,
            taskName, true).chain(new CX1<IgniteInternalFuture<Map<K, V>>, V>() {
            @Override public V applyx(IgniteInternalFuture<Map<K, V>> e) throws IgniteCheckedException {
                return e.get().get(key);
            }
        });
    }

    /** {@inheritDoc} */
    @Nullable @Override public Map<K, V> getAllOutTx(List<K> keys) throws IgniteCheckedException {
        String taskName = ctx.kernalContext().job().currentTaskName();

        return getAllAsync(keys, !ctx.config().isReadFromBackup(), /*skip tx*/true, null, null, taskName, true).get();
    }

    /** {@inheritDoc} */
    @Override public IgniteInternalFuture<Map<K, V>> getAllOutTxAsync(List<K> keys) {
        String taskName = ctx.kernalContext().job().currentTaskName();

        return getAllAsync(keys, !ctx.config().isReadFromBackup(), /*skip tx*/true, null, null, taskName, true);
    }

    /** {@inheritDoc} */
    @Nullable @Override public V reload(K key) throws IgniteCheckedException {
        return reload(key, (IgnitePredicate<Entry<K, V>>[])null);
    }

    /** {@inheritDoc} */
    @Override public IgniteInternalFuture<V> reloadAsync(K key) {
        return reloadAsync(key, (IgnitePredicate<Entry<K, V>>[])null);
    }

    /** {@inheritDoc} */
    @Override public void reloadAll(@Nullable Collection<? extends K> keys) throws IgniteCheckedException {
        reloadAll(keys, (IgnitePredicate<Entry<K, V>>[])null);
    }

    /** {@inheritDoc} */
    @Override public IgniteInternalFuture<?> reloadAllAsync(@Nullable Collection<? extends K> keys) {
        return reloadAllAsync(keys, (IgnitePredicate<Entry<K, V>>[])null);
    }

    /** {@inheritDoc} */
    @Override public void reloadAll() throws IgniteCheckedException {
        ctx.denyOnFlags(F.asList(LOCAL, READ));

        reloadAll(keySet(), (IgnitePredicate<Entry<K, V>>[])null);
    }

    /** {@inheritDoc} */
    @Override public IgniteInternalFuture<?> reloadAllAsync() {
        ctx.denyOnFlags(F.asList(LOCAL, READ));

        return reloadAllAsync(keySet(), (IgnitePredicate<Entry<K, V>>[])null);
    }

    /**
     * @param keys Keys.
     * @param reload Reload flag.
     * @param tx Transaction.
     * @param filter Filter.
     * @param subjId Subject ID.
     * @param taskName Task name.
     * @param vis Visitor.
     * @return Future.
     */
    public IgniteInternalFuture<Object> readThroughAllAsync(final Collection<? extends K> keys,
        boolean reload,
        @Nullable final IgniteInternalTx<K, V> tx,
        IgnitePredicate<Entry<K, V>>[] filter,
        @Nullable UUID subjId,
        String taskName,
        final IgniteBiInClosure<K, V> vis) {
        return ctx.closures().callLocalSafe(new GPC<Object>() {
            @Nullable @Override public Object call() {
                try {
                    ctx.store().loadAllFromStore(tx, keys, vis);
                }
                catch (IgniteCheckedException e) {
                    throw new GridClosureException(e);
                }

                return null;
            }
        }, true);
    }

    /**
     * @param keys Keys.
     * @param ret Return flag.
     * @param filter Optional filter.
     * @return Non-{@code null} map if return flag is {@code true}.
     * @throws IgniteCheckedException If failed.
     */
    @Nullable public Map<K, V> reloadAll(@Nullable Collection<? extends K> keys, boolean ret,
        @Nullable IgnitePredicate<Entry<K, V>>... filter) throws IgniteCheckedException {
        UUID subjId = ctx.subjectIdPerCall(null);

        String taskName = ctx.kernalContext().job().currentTaskName();

        return reloadAllAsync(keys, ret, subjId, taskName, filter).get();
    }

    /**
     * @param keys Keys.
     * @param ret Return flag.
     * @param filter Filter.
     * @return Future.
     */
    public IgniteInternalFuture<Map<K, V>> reloadAllAsync(@Nullable Collection<? extends K> keys, boolean ret,
        @Nullable UUID subjId, String taskName, @Nullable final IgnitePredicate<Entry<K, V>>... filter) {
        ctx.denyOnFlag(READ);

        final long topVer = ctx.affinity().affinityTopologyVersion();

        if (!F.isEmpty(keys)) {
            try {
                final String uid = CU.uuid(); // Get meta UUID for this thread.

                assert keys != null;

                if (keyCheck)
                    validateCacheKeys(keys);

                for (K key : keys) {
                    if (key == null)
                        continue;

                    // Skip primary or backup entries for near cache.
                    if (ctx.isNear() && ctx.affinity().localNode(key, topVer))
                        continue;

                    while (true) {
                        try {
                            GridCacheEntryEx<K, V> entry = entryExSafe(key, topVer);

                            if (entry == null)
                                break;

                            // Get version before checking filer.
                            GridCacheVersion ver = entry.version();

                            if (ctx.isAll(entry, filter))
                                // Tag entry with current version.
                                entry.addMeta(uid, ver);
                            else
                                ctx.evicts().touch(entry, topVer);

                            break;
                        }
                        catch (GridCacheEntryRemovedException ignore) {
                            if (log.isDebugEnabled())
                                log.debug("Got removed entry for reload (will retry): " + key);
                        }
                        catch (GridDhtInvalidPartitionException ignore) {
                            if (log.isDebugEnabled())
                                log.debug("Got invalid partition for key (will skip): " + key);

                            break;
                        }
                    }
                }

                final Map<K, V> map = ret ? new HashMap<K, V>(keys.size(), 1.0f) : null;

                final Collection<? extends K> absentKeys = F.view(keys, CU.keyHasMeta(ctx, uid));

                final Collection<K> loadedKeys = new GridConcurrentHashSet<>();

                IgniteInternalFuture<Object> readFut =
                    readThroughAllAsync(absentKeys, true, null, filter, subjId, taskName, new CI2<K, V>() {
                        /** Version for all loaded entries. */
                        private GridCacheVersion nextVer = ctx.versions().next();

                        /** {@inheritDoc} */
                        @Override public void apply(K key, V val) {
                            loadedKeys.add(key);

                            GridCacheEntryEx<K, V> entry = peekEx(key);

                            if (entry != null) {
                                try {
                                    GridCacheVersion curVer = entry.removeMeta(uid);

                                    // If entry passed the filter.
                                    if (curVer != null) {
                                        boolean wasNew = entry.isNewLocked();

                                        entry.unswap();

                                        boolean set = entry.versionedValue(val, curVer, nextVer);

                                        ctx.evicts().touch(entry, topVer);

                                        if (map != null) {
                                            if (set || wasNew)
                                                map.put(key, val);
                                            else {
                                                try {
                                                    GridTuple<V> v = peek0(false, key, GLOBAL, filter);

                                                    if (v != null)
                                                        map.put(key, val);
                                                }
                                                catch (GridCacheFilterFailedException ex) {
                                                    ex.printStackTrace();

                                                    assert false;
                                                }
                                            }
                                        }

                                        if (log.isDebugEnabled()) {
                                            log.debug("Set value loaded from store into entry [set=" + set + ", " +
                                                "curVer=" +
                                                curVer + ", newVer=" + nextVer + ", entry=" + entry + ']');
                                        }
                                    }
                                    else {
                                        if (log.isDebugEnabled()) {
                                            log.debug("Current version was not found (either entry was removed or " +
                                                "validation was not passed: " + entry);
                                        }
                                    }
                                }
                                catch (GridCacheEntryRemovedException ignore) {
                                    if (log.isDebugEnabled()) {
                                        log.debug("Got removed entry for reload (will not store reloaded entry) " +
                                            "[entry=" + entry + ']');
                                    }
                                }
                                catch (IgniteCheckedException e) {
                                    throw new IgniteException(e);
                                }
                            }
                        }
                    });

                return readFut.chain(new CX1<IgniteInternalFuture<Object>, Map<K, V>>() {
                    @Override public Map<K, V> applyx(IgniteInternalFuture<Object> e) throws IgniteCheckedException {
                        // Touch all not loaded keys.
                        for (K key : absentKeys) {
                            if (!loadedKeys.contains(key)) {
                                GridCacheEntryEx<K, V> entry = peekEx(key);

                                if (entry != null)
                                    ctx.evicts().touch(entry, topVer);
                            }
                        }

                        // Make sure there were no exceptions.
                        e.get();

                        return map;
                    }
                });
            }
            catch (IgniteCheckedException e) {
                return new GridFinishedFuture<>(ctx.kernalContext(), e);
            }
        }

        return new GridFinishedFuture<>(ctx.kernalContext(), Collections.<K, V>emptyMap());
    }

    /**
     * @param key Key.
     * @return Entry.
     */
    @Nullable protected GridCacheEntryEx<K, V> entryExSafe(K key, long topVer) {
        return entryEx(key);
    }

    /** {@inheritDoc} */
    @Override public boolean evict(K key) {
        return evict(key, (IgnitePredicate<Entry<K, V>>[])null);
    }

    /** {@inheritDoc} */
    @Override public void evictAll() {
        evictAll(keySet());
    }

    /** {@inheritDoc} */
    @Override public void evictAll(Collection<? extends K> keys) {
        evictAll(keys, (IgnitePredicate<Entry<K, V>>[])null);
    }

    /** {@inheritDoc} */
    @Nullable @Override public V get(K key) throws IgniteCheckedException {
        A.notNull(key, "key");

        boolean statsEnabled = ctx.config().isStatisticsEnabled();

        long start = statsEnabled ? System.nanoTime() : 0L;

        V val = get(key, true, null);

        if (ctx.config().getInterceptor() != null)
            val = (V)ctx.config().getInterceptor().onGet(key, val);

        if (statsEnabled)
            metrics0().addGetTimeNanos(System.nanoTime() - start);

        return val;
    }

    /** {@inheritDoc} */
    @Override public IgniteInternalFuture<V> getAsync(final K key) {
        A.notNull(key, "key");

        final boolean statsEnabled = ctx.config().isStatisticsEnabled();

        final long start = statsEnabled ? System.nanoTime() : 0L;

        IgniteInternalFuture<V> fut = getAsync(key, true, null);

        if (ctx.config().getInterceptor() != null)
            fut =  fut.chain(new CX1<IgniteInternalFuture<V>, V>() {
                @Override public V applyx(IgniteInternalFuture<V> f) throws IgniteCheckedException {
                    return (V)ctx.config().getInterceptor().onGet(key, f.get());
                }
            });

        if (statsEnabled)
            fut.listenAsync(new UpdateGetTimeStatClosure<V>(metrics0(), start));

        return fut;
    }

    /** {@inheritDoc} */
    @Override public Map<K, V> getAll(@Nullable Collection<? extends K> keys) throws IgniteCheckedException {
        A.notNull(keys, "keys");

        boolean statsEnabled = ctx.config().isStatisticsEnabled();

        long start = statsEnabled ? System.nanoTime() : 0L;

        Map<K, V> map = getAll(keys, true, null);

        if (ctx.config().getInterceptor() != null)
            map = interceptGet(keys, map);

        if (statsEnabled)
            metrics0().addGetTimeNanos(System.nanoTime() - start);

        return map;
    }

    /** {@inheritDoc} */
    @Override public IgniteInternalFuture<Map<K, V>> getAllAsync(@Nullable final Collection<? extends K> keys) {
        A.notNull(keys, "keys");

        final boolean statsEnabled = ctx.config().isStatisticsEnabled();

        final long start = statsEnabled ? System.nanoTime() : 0L;

        IgniteInternalFuture<Map<K, V>> fut = getAllAsync(keys, true, null);

        if (ctx.config().getInterceptor() != null)
            return fut.chain(new CX1<IgniteInternalFuture<Map<K, V>>, Map<K, V>>() {
                @Override public Map<K, V> applyx(IgniteInternalFuture<Map<K, V>> f) throws IgniteCheckedException {
                    return interceptGet(keys, f.get());
                }
            });

        if (statsEnabled)
            fut.listenAsync(new UpdateGetTimeStatClosure<Map<K, V>>(metrics0(), start));

        return fut;
    }

    /**
     * Applies cache interceptor on result of 'get' operation.
     *
     * @param keys All requested keys.
     * @param map Result map.
     * @return Map with values returned by cache interceptor..
     */
    @SuppressWarnings("IfMayBeConditional")
    private Map<K, V> interceptGet(@Nullable Collection<? extends K> keys, Map<K, V> map) {
        if (F.isEmpty(keys))
            return map;

        CacheInterceptor<K, V> interceptor = cacheCfg.getInterceptor();

        assert interceptor != null;

        Map<K, V> res = U.newHashMap(keys.size());

        for (Map.Entry<K, V> e : map.entrySet()) {
            V val = interceptor.onGet(e.getKey(), e.getValue());

            if (val != null)
                res.put(e.getKey(), val);
        }

        if (map.size() != keys.size()) { // Not all requested keys were in cache.
            for (K key : keys) {
                if (key != null) {
                    if (!map.containsKey(key)) {
                        V val = interceptor.onGet(key, null);

                        if (val != null)
                            res.put(key, val);
                    }
                }
            }
        }

        return res;
    }

    /** {@inheritDoc} */
    protected IgniteInternalFuture<Map<K, V>> getAllAsync(
        @Nullable Collection<? extends K> keys,
        boolean forcePrimary,
        boolean skipTx,
        @Nullable GridCacheEntryEx<K, V> entry,
        @Nullable UUID subjId,
        String taskName,
        boolean deserializePortable,
        @Nullable IgnitePredicate<Entry<K, V>>... filter
    ) {
        GridCacheProjectionImpl<K, V> prj = ctx.projectionPerCall();

        subjId = ctx.subjectIdPerCall(subjId, prj);

        return getAllAsync(keys,
            true,
            entry,
            !skipTx,
            subjId,
            taskName,
            deserializePortable,
            forcePrimary,
            accessExpiryPolicy(prj != null ? prj.expiry() : null),
            filter);
    }

    /** {@inheritDoc} */
    public IgniteInternalFuture<Map<K, V>> getAllAsync(@Nullable final Collection<? extends K> keys,
        boolean readThrough,
        @Nullable GridCacheEntryEx<K, V> cached,
        boolean checkTx,
        @Nullable final UUID subjId,
        final String taskName,
        final boolean deserializePortable,
        final boolean forcePrimary,
        @Nullable IgniteCacheExpiryPolicy expiry,
        @Nullable final IgnitePredicate<Entry<K, V>>... filter
        ) {
        ctx.checkSecurity(GridSecurityPermission.CACHE_READ);

        ctx.denyOnFlag(LOCAL);

        // Entry must be passed for one key only.
        assert cached == null || keys.size() == 1;
        assert ctx.portableEnabled() || cached == null || F.first(keys).equals(cached.key());

        if (F.isEmpty(keys))
            return new GridFinishedFuture<>(ctx.kernalContext(), Collections.<K, V>emptyMap());

        if (keyCheck)
            validateCacheKeys(keys);

        IgniteTxLocalAdapter<K, V> tx = null;

        if (checkTx) {
            try {
                checkJta();
            }
            catch (IgniteCheckedException e) {
                return new GridFinishedFuture<>(ctx.kernalContext(), e);
            }

            tx = ctx.tm().threadLocalTx();
        }

        if (tx == null || tx.implicit()) {
            try {
                assert keys != null;

                final long topVer = tx == null ? ctx.affinity().affinityTopologyVersion() : tx.topologyVersion();

                final Map<K, V> map = new GridLeanMap<>(keys.size());

                Map<K, GridCacheVersion> misses = null;

                for (K key : keys) {
                    if (key == null)
                        throw new NullPointerException("Null key.");

                    while (true) {
                        GridCacheEntryEx<K, V> entry;

                        if (cached != null) {
                            entry = cached;

                            cached = null;
                        }
                        else
                            entry = entryEx(key);

                        try {
                            V val = entry.innerGet(null,
                                ctx.isSwapOrOffheapEnabled(),
                                /*don't read-through*/false,
                                /*fail-fast*/true,
                                /*unmarshal*/true,
                                /*update-metrics*/true,
                                /*event*/true,
                                /*temporary*/false,
                                subjId,
                                null,
                                taskName,
                                filter,
                                expiry);

                            GridCacheVersion ver = entry.version();

                            if (val == null) {
                                if (misses == null)
                                    misses = new GridLeanMap<>();

                                misses.put(key, ver);
                            }
                            else {
                                val = ctx.cloneOnFlag(val);

                                if (ctx.portableEnabled() && deserializePortable)
                                    val = (V)ctx.unwrapPortableIfNeeded(val, false);

                                map.put(key, val);

                                if (tx == null || (!tx.implicit() && tx.isolation() == READ_COMMITTED))
                                    ctx.evicts().touch(entry, topVer);

                                if (keys.size() == 1)
                                    // Safe to return because no locks are required in READ_COMMITTED mode.
                                    return new GridFinishedFuture<>(ctx.kernalContext(), map);
                            }

                            break;
                        }
                        catch (GridCacheEntryRemovedException ignored) {
                            if (log.isDebugEnabled())
                                log.debug("Got removed entry in getAllAsync(..) method (will retry): " + key);
                        }
                        catch (GridCacheFilterFailedException ignore) {
                            if (log.isDebugEnabled())
                                log.debug("Filter validation failed for entry: " + entry);

                            if (tx == null || (!tx.implicit() && tx.isolation() == READ_COMMITTED))
                                ctx.evicts().touch(entry, topVer);

                            break; // While loop.
                        }
                    }
                }

                if (misses != null && readThrough && ctx.readThrough()) {
                    final Map<K, GridCacheVersion> loadKeys = misses;

                    final Collection<K> redos = new LinkedList<>();

                    final IgniteTxLocalAdapter<K, V> tx0 = tx;

                    final Collection<K> loaded = new HashSet<>();

                    return new GridEmbeddedFuture<>(
                        ctx.kernalContext(),
                        ctx.closures().callLocalSafe(ctx.projectSafe(new GPC<Map<K, V>>() {
                            @Override public Map<K, V> call() throws Exception {
                                ctx.store().loadAllFromStore(null/*tx*/, loadKeys.keySet(), new CI2<K, V>() {
                                    /** New version for all new entries. */
                                    private GridCacheVersion nextVer;

                                    @Override public void apply(K key, V val) {
                                        GridCacheVersion ver = loadKeys.get(key);

                                        if (ver == null) {
                                            if (log.isDebugEnabled())
                                                log.debug("Value from storage was never asked for [key=" + key +
                                                    ", val=" + val + ']');

                                            return;
                                        }

                                        // Initialize next version.
                                        if (nextVer == null)
                                            nextVer = ctx.versions().next();

                                        loaded.add(key);

                                        while (true) {
                                            GridCacheEntryEx<K, V> entry = entryEx(key);

                                            try {
                                                boolean set = entry.versionedValue(val, ver, nextVer);

                                                if (log.isDebugEnabled())
                                                    log.debug("Set value loaded from store into entry [set=" + set +
                                                        ", curVer=" + ver + ", newVer=" + nextVer + ", " +
                                                        "entry=" + entry + ']');

                                                boolean touch = true;

                                                // Don't put key-value pair into result map if value is null.
                                                if (val != null) {
                                                    if (set || F.isEmptyOrNulls(filter))
                                                        map.put(key, ctx.cloneOnFlag(val));
                                                    else {
                                                        touch = false;

                                                        // Try again, so we can return consistent values.
                                                        redos.add(key);
                                                    }
                                                }

                                                if (touch && (tx0 == null || (!tx0.implicit() &&
                                                    tx0.isolation() == READ_COMMITTED)))
                                                    ctx.evicts().touch(entry, topVer);

                                                break;
                                            }
                                            catch (GridCacheEntryRemovedException ignore) {
                                                if (log.isDebugEnabled())
                                                    log.debug("Got removed entry during getAllAsync (will retry): " +
                                                        entry);
                                            }
                                            catch (IgniteCheckedException e) {
                                                // Wrap errors (will be unwrapped).
                                                throw new GridClosureException(e);
                                            }
                                        }
                                    }
                                });

                                if (loaded.size() != loadKeys.size()) {
                                    for (K key : loadKeys.keySet()) {
                                        if (loaded.contains(key))
                                            continue;

                                        if (tx0 == null || (!tx0.implicit() &&
                                            tx0.isolation() == READ_COMMITTED)) {
                                            GridCacheEntryEx<K, V> entry = peekEx(key);

                                            if (entry != null)
                                                ctx.evicts().touch(entry, topVer);
                                        }
                                    }
                                }

                                return map;
                            }
                        }), true),
                        new C2<Map<K, V>, Exception, IgniteInternalFuture<Map<K, V>>>() {
                            @Override public IgniteInternalFuture<Map<K, V>> apply(Map<K, V> map, Exception e) {
                                if (e != null)
                                    return new GridFinishedFuture<>(ctx.kernalContext(), e);

                                if (tx0 == null || (!tx0.implicit() && tx0.isolation() == READ_COMMITTED)) {
                                    Collection<K> notFound = new HashSet<>(loadKeys.keySet());

                                    notFound.removeAll(loaded);

                                    // Touch entries that were not found in store.
                                    for (K key : notFound) {
                                        GridCacheEntryEx<K, V> entry = peekEx(key);

                                        if (entry != null)
                                            ctx.evicts().touch(entry, topVer);
                                    }
                                }

                                if (!redos.isEmpty())
                                    // Future recursion.
                                    return getAllAsync(redos, forcePrimary, /*skip tx*/false,
                                        /*entry*/null, subjId, taskName, deserializePortable, filter);

                                // There were no misses.
                                return new GridFinishedFuture<>(ctx.kernalContext(), Collections.<K,
                                    V>emptyMap());
                            }
                        },
                        new C2<Map<K, V>, Exception, Map<K, V>>() {
                            @Override public Map<K, V> apply(Map<K, V> loaded, Exception e) {
                                if (e == null)
                                    map.putAll(loaded);

                                return map;
                            }
                        }
                    );
                }
                else {
                    // If misses is not empty and store is disabled, we should touch missed entries.
                    if (misses != null) {
                        for (K key : misses.keySet()) {
                            GridCacheEntryEx<K, V> entry = peekEx(key);

                            if (entry != null)
                                ctx.evicts().touch(entry, topVer);
                        }
                    }
                }

                return new GridFinishedFuture<>(ctx.kernalContext(), map);
            }
            catch (IgniteCheckedException e) {
                return new GridFinishedFuture<>(ctx.kernalContext(), e);
            }
        }
        else {
            final GridCacheEntryEx<K, V> cached0 = cached;

            return asyncOp(tx, new AsyncOp<Map<K, V>>(keys) {
                @Override public IgniteInternalFuture<Map<K, V>> op(IgniteTxLocalAdapter<K, V> tx) {
                    return ctx.wrapCloneMap(tx.getAllAsync(ctx, keys, cached0, deserializePortable, filter));
                }
            });
        }
    }

    /** {@inheritDoc} */
    @Override public V put(K key, V val, @Nullable IgnitePredicate<Entry<K, V>>... filter)
        throws IgniteCheckedException {
        return put(key, val, null, -1, filter);
    }

    /** {@inheritDoc} */
    @Nullable @Override public V put(final K key, final V val, @Nullable final GridCacheEntryEx<K, V> cached,
        final long ttl, @Nullable final IgnitePredicate<Entry<K, V>>[] filter) throws IgniteCheckedException {
        boolean statsEnabled = ctx.config().isStatisticsEnabled();

        long start = statsEnabled ? System.nanoTime() : 0L;

        A.notNull(key, "key", val, "val");

        if (keyCheck)
            validateCacheKey(key);

        validateCacheValue(val);

        ctx.denyOnLocalRead();

        V prevValue = ctx.cloneOnFlag(syncOp(new SyncOp<V>(true) {
            @Override public V op(IgniteTxLocalAdapter<K, V> tx) throws IgniteCheckedException {
                return tx.putAllAsync(ctx, F.t(key, val), true, cached, ttl, filter).get().value();
            }

            @Override public String toString() {
                return "put [key=" + key + ", val=" + val + ", filter=" + Arrays.toString(filter) + ']';
            }
        }));

        if (statsEnabled)
            metrics0().addPutAndGetTimeNanos(System.nanoTime() - start);

        return prevValue;
    }

    /** {@inheritDoc} */
    @Override public boolean putx(final K key, final V val, @Nullable final GridCacheEntryEx<K, V> cached,
        final long ttl, @Nullable final IgnitePredicate<Entry<K, V>>... filter) throws IgniteCheckedException {
        A.notNull(key, "key", val, "val");

        if (keyCheck)
            validateCacheKey(key);

        validateCacheValue(val);

        ctx.denyOnLocalRead();

        return syncOp(new SyncOp<Boolean>(true) {
            @Override
            public Boolean op(IgniteTxLocalAdapter<K, V> tx) throws IgniteCheckedException {
                return tx.putAllAsync(ctx, F.t(key, val), false, cached, ttl, filter).get().success();
            }

            @Override
            public String toString() {
                return "put [key=" + key + ", val=" + val + ", filter=" + Arrays.toString(filter) + ']';
            }
        });
    }

    /** {@inheritDoc} */
    @Override public IgniteInternalFuture<V> putAsync(K key, V val,
        @Nullable IgnitePredicate<Entry<K, V>>[] filter) {
        final boolean statsEnabled = ctx.config().isStatisticsEnabled();

        final long start = statsEnabled ? System.nanoTime() : 0L;

        IgniteInternalFuture<V> fut = putAsync(key, val, null, -1, filter);

        if (statsEnabled)
            fut.listenAsync(new UpdatePutAndGetTimeStatClosure<V>(metrics0(), start));

        return fut;
    }

    /** {@inheritDoc} */
    @Override public IgniteInternalFuture<V> putAsync(final K key, final V val, @Nullable final GridCacheEntryEx<K, V> entry,
        final long ttl, @Nullable final IgnitePredicate<Entry<K, V>>... filter) {
        A.notNull(key, "key", val, "val");

        if (keyCheck)
            validateCacheKey(key);

        validateCacheValue(val);

        ctx.denyOnLocalRead();

        return ctx.wrapClone(asyncOp(new AsyncOp<V>(key) {
            @Override public IgniteInternalFuture<V> op(IgniteTxLocalAdapter<K, V> tx) {
                return tx.putAllAsync(ctx, F.t(key, val), true, entry, ttl, filter)
                    .chain((IgniteClosure<IgniteInternalFuture<GridCacheReturn<V>>, V>)RET2VAL);
            }

            @Override public String toString() {
                return "putAsync [key=" + key + ", val=" + val + ", filter=" + Arrays.toString(filter) + ']';
            }
        }));
    }

    /** {@inheritDoc} */
    @Override public boolean putx(final K key, final V val,
        final IgnitePredicate<Entry<K, V>>[] filter) throws IgniteCheckedException {
        boolean statsEnabled = ctx.config().isStatisticsEnabled();

        long start = statsEnabled ? System.nanoTime() : 0L;

        A.notNull(key, "key", val, "val");

        if (keyCheck)
            validateCacheKey(key);

        validateCacheValue(val);

        ctx.denyOnLocalRead();

        Boolean stored = syncOp(new SyncOp<Boolean>(true) {
            @Override
            public Boolean op(IgniteTxLocalAdapter<K, V> tx) throws IgniteCheckedException {
                return tx.putAllAsync(ctx, F.t(key, val), false, null, -1, filter).get().success();
            }

            @Override
            public String toString() {
                return "putx [key=" + key + ", val=" + val + ", filter=" + Arrays.toString(filter) + ']';
            }
        });

        if (statsEnabled)
            metrics0().addPutTimeNanos(System.nanoTime() - start);

        return stored;
    }

    /** {@inheritDoc} */
    @Override public void putAllDr(final Map<? extends K, GridCacheDrInfo<V>> drMap) throws IgniteCheckedException {
        if (F.isEmpty(drMap))
            return;

        ctx.dr().onReceiveCacheEntriesReceived(drMap.size());

        ctx.denyOnLocalRead();

        syncOp(new SyncInOp(drMap.size() == 1) {
            @Override public void inOp(IgniteTxLocalAdapter<K, V> tx) throws IgniteCheckedException {
                tx.putAllDrAsync(ctx, drMap).get();
            }

            @Override public String toString() {
                return "putAllDr [drMap=" + drMap + ']';
            }
        });
    }

    /** {@inheritDoc} */
    @Override public IgniteInternalFuture<?> putAllDrAsync(final Map<? extends K, GridCacheDrInfo<V>> drMap)
        throws IgniteCheckedException {
        if (F.isEmpty(drMap))
            return new GridFinishedFuture<Object>(ctx.kernalContext());

        ctx.dr().onReceiveCacheEntriesReceived(drMap.size());

        ctx.denyOnLocalRead();

        return asyncOp(new AsyncInOp(drMap.keySet()) {
            @Override public IgniteInternalFuture<?> inOp(IgniteTxLocalAdapter<K, V> tx) {
                return tx.putAllDrAsync(ctx, drMap);
            }

            @Override public String toString() {
                return "putAllDrAsync [drMap=" + drMap + ']';
            }
        });
    }

    /** {@inheritDoc} */
    @Override public <T> EntryProcessorResult<T> invoke(final K key,
        final EntryProcessor<K, V, T> entryProcessor,
        final Object... args)
        throws IgniteCheckedException {
        A.notNull(key, "key", entryProcessor, "entryProcessor");

        if (keyCheck)
            validateCacheKey(key);

        ctx.denyOnLocalRead();

        return syncOp(new SyncOp<EntryProcessorResult<T>>(true) {
            @Nullable @Override public EntryProcessorResult<T> op(IgniteTxLocalAdapter<K, V> tx)
                throws IgniteCheckedException {
                Map<? extends K, EntryProcessor<K, V, Object>> invokeMap =
                    Collections.singletonMap(key, (EntryProcessor<K, V, Object>)entryProcessor);

                IgniteInternalFuture<GridCacheReturn<Map<K, EntryProcessorResult<T>>>> fut =
                    tx.invokeAsync(ctx, invokeMap, args);

                Map<K, EntryProcessorResult<T>> resMap = fut.get().value();

                EntryProcessorResult<T> res = null;

                if (resMap != null) {
                    assert resMap.isEmpty() || resMap.size() == 1 : resMap.size();

                    res = resMap.isEmpty() ? null : resMap.values().iterator().next();
                }

                return res != null ? res : new CacheInvokeResult<T>((T)null);
            }
        });
    }

    /** {@inheritDoc} */
    @Override public <T> Map<K, EntryProcessorResult<T>> invokeAll(final Set<? extends K> keys,
        final EntryProcessor<K, V, T> entryProcessor,
        final Object... args) throws IgniteCheckedException {
        A.notNull(keys, "keys", entryProcessor, "entryProcessor");

        if (keyCheck)
            validateCacheKeys(keys);

        ctx.denyOnLocalRead();

        return syncOp(new SyncOp<Map<K, EntryProcessorResult<T>>>(keys.size() == 1) {
            @Nullable @Override public Map<K, EntryProcessorResult<T>> op(IgniteTxLocalAdapter tx)
                throws IgniteCheckedException {
                Map<? extends K, EntryProcessor<K, V, Object>> invokeMap = F.viewAsMap(keys, new C1<K, EntryProcessor<K, V, Object>>() {
                    @Override public EntryProcessor apply(K k) {
                        return entryProcessor;
                    }
                });

                IgniteInternalFuture<GridCacheReturn<Map<K, EntryProcessorResult<T>>>> fut =
                    tx.invokeAsync(ctx, invokeMap, args);

                Map<K, EntryProcessorResult<T>> res = fut.get().value();

                return res != null ? res : Collections.<K, EntryProcessorResult<T>>emptyMap();
            }
        });
    }

    /** {@inheritDoc} */
    @Override public <T> IgniteInternalFuture<EntryProcessorResult<T>> invokeAsync(
        final K key,
        final EntryProcessor<K, V, T> entryProcessor,
        final Object... args)
        throws EntryProcessorException {
        A.notNull(key, "key", entryProcessor, "entryProcessor");

        if (keyCheck)
            validateCacheKey(key);

        ctx.denyOnLocalRead();

        IgniteInternalFuture<?> fut = asyncOp(new AsyncInOp(key) {
            @Override public IgniteInternalFuture<GridCacheReturn<Map<K, EntryProcessorResult<T>>>> inOp(IgniteTxLocalAdapter<K, V> tx) {
                Map<? extends K, EntryProcessor<K, V, Object>> invokeMap =
                    Collections.singletonMap(key, (EntryProcessor<K, V, Object>)entryProcessor);

                return tx.invokeAsync(ctx, invokeMap, args);
            }

            @Override public String toString() {
                return "invokeAsync [key=" + key + ", entryProcessor=" + entryProcessor + ']';
            }
        });

        IgniteInternalFuture<GridCacheReturn<Map<K, EntryProcessorResult<T>>>> fut0 =
            (IgniteInternalFuture<GridCacheReturn<Map<K, EntryProcessorResult<T>>>>)fut;

        return fut0.chain(new CX1<IgniteInternalFuture<GridCacheReturn<Map<K, EntryProcessorResult<T>>>>, EntryProcessorResult<T>>() {
            @Override public EntryProcessorResult<T> applyx(IgniteInternalFuture<GridCacheReturn<Map<K, EntryProcessorResult<T>>>> fut)
                throws IgniteCheckedException {
                GridCacheReturn<Map<K, EntryProcessorResult<T>>> ret = fut.get();

                Map<K, EntryProcessorResult<T>> resMap = ret.value();

                if (resMap != null) {
                    assert resMap.isEmpty() || resMap.size() == 1 : resMap.size();

                    return resMap.isEmpty() ? null : resMap.values().iterator().next();
                }

                return null;
            }
        });
    }

    /** {@inheritDoc} */
    @Override public <T> IgniteInternalFuture<Map<K, EntryProcessorResult<T>>> invokeAllAsync(
        final Set<? extends K> keys,
        final EntryProcessor<K, V, T> entryProcessor,
        final Object... args) {
        A.notNull(keys, "keys", entryProcessor, "entryProcessor");

        if (keyCheck)
            validateCacheKeys(keys);

        ctx.denyOnLocalRead();

        IgniteInternalFuture<?> fut = asyncOp(new AsyncInOp(keys) {
            @Override public IgniteInternalFuture<GridCacheReturn<Map<K, EntryProcessorResult<T>>>> inOp(IgniteTxLocalAdapter<K, V> tx) {
                Map<? extends K, EntryProcessor<K, V, Object>> invokeMap = F.viewAsMap(keys, new C1<K, EntryProcessor<K, V, Object>>() {
                    @Override public EntryProcessor apply(K k) {
                        return entryProcessor;
                    }
                });

                return tx.invokeAsync(ctx, invokeMap, args);
            }

            @Override public String toString() {
                return "invokeAllAsync [keys=" + keys + ", entryProcessor=" + entryProcessor + ']';
            }
        });

        IgniteInternalFuture<GridCacheReturn<Map<K, EntryProcessorResult<T>>>> fut0 =
            (IgniteInternalFuture<GridCacheReturn<Map<K, EntryProcessorResult<T>>>>)fut;

        return fut0.chain(new CX1<IgniteInternalFuture<GridCacheReturn<Map<K, EntryProcessorResult<T>>>>, Map<K, EntryProcessorResult<T>>>() {
            @Override public Map<K, EntryProcessorResult<T>> applyx(IgniteInternalFuture<GridCacheReturn<Map<K, EntryProcessorResult<T>>>> fut)
                throws IgniteCheckedException {
                GridCacheReturn<Map<K, EntryProcessorResult<T>>> ret = fut.get();

                assert ret != null;

                return ret.value() != null ? ret.value() : Collections.<K, EntryProcessorResult<T>>emptyMap();
            }
        });
    }

    /** {@inheritDoc} */
    @Override public <T> IgniteInternalFuture<Map<K, EntryProcessorResult<T>>> invokeAllAsync(
        final Map<? extends K, ? extends EntryProcessor<K, V, T>> map,
        final Object... args) {
        A.notNull(map, "map");

        if (keyCheck)
            validateCacheKeys(map.keySet());

        ctx.denyOnLocalRead();

        IgniteInternalFuture<?> fut = asyncOp(new AsyncInOp(map.keySet()) {
            @Override public IgniteInternalFuture<GridCacheReturn<Map<K, EntryProcessorResult<T>>>> inOp(IgniteTxLocalAdapter<K, V> tx) {
                return tx.invokeAsync(ctx, (Map<? extends K, ? extends EntryProcessor<K, V, Object>>)map, args);
            }

            @Override public String toString() {
                return "invokeAllAsync [map=" + map + ']';
            }
        });

        IgniteInternalFuture<GridCacheReturn<Map<K, EntryProcessorResult<T>>>> fut0 =
            (IgniteInternalFuture<GridCacheReturn<Map<K, EntryProcessorResult<T>>>>)fut;

        return fut0.chain(new CX1<IgniteInternalFuture<GridCacheReturn<Map<K, EntryProcessorResult<T>>>>, Map<K, EntryProcessorResult<T>>>() {
            @Override public Map<K, EntryProcessorResult<T>> applyx(
                IgniteInternalFuture<GridCacheReturn<Map<K, EntryProcessorResult<T>>>> fut)
                throws IgniteCheckedException {
                GridCacheReturn<Map<K, EntryProcessorResult<T>>> ret = fut.get();

                assert ret != null;

                return ret.value() != null ? ret.value() : Collections.<K, EntryProcessorResult<T>>emptyMap();
            }
        });
    }

    /** {@inheritDoc} */
    @Override public <T> Map<K, EntryProcessorResult<T>> invokeAll(
        final Map<? extends K, ? extends EntryProcessor<K, V, T>> map,
        final Object... args) throws IgniteCheckedException {
        A.notNull(map, "map");

        if (keyCheck)
            validateCacheKeys(map.keySet());

        ctx.denyOnLocalRead();

        return syncOp(new SyncOp<Map<K, EntryProcessorResult<T>>>(map.size() == 1) {
            @Nullable @Override public Map<K, EntryProcessorResult<T>> op(IgniteTxLocalAdapter tx)
                throws IgniteCheckedException {
                IgniteInternalFuture<GridCacheReturn<Map<K, EntryProcessorResult<T>>>> fut = tx.invokeAsync(ctx, map, args);

                return fut.get().value();
            }
        });
    }

    /** {@inheritDoc} */
    @Override public IgniteInternalFuture<Boolean> putxAsync(K key, V val,
        @Nullable IgnitePredicate<Entry<K, V>>... filter) {
        final boolean statsEnabled = ctx.config().isStatisticsEnabled();

        final long start = statsEnabled ? System.nanoTime() : 0L;

        IgniteInternalFuture<Boolean> fut = putxAsync(key, val, null, -1, filter);

        if (statsEnabled)
            fut.listenAsync(new UpdatePutTimeStatClosure<Boolean>(metrics0(), start));

        return fut;
    }

    /** {@inheritDoc} */
    @Override public IgniteInternalFuture<Boolean> putxAsync(final K key, final V val,
        @Nullable final GridCacheEntryEx<K, V> entry, final long ttl,
        @Nullable final IgnitePredicate<Entry<K, V>>... filter) {
        A.notNull(key, "key", val, "val");

        if (keyCheck)
            validateCacheKey(key);

        validateCacheValue(val);

        ctx.denyOnLocalRead();

        return asyncOp(new AsyncOp<Boolean>(key) {
            @Override public IgniteInternalFuture<Boolean> op(IgniteTxLocalAdapter<K, V> tx) {
                return tx.putAllAsync(ctx, F.t(key, val), false, entry, ttl, filter).chain(
                    (IgniteClosure<IgniteInternalFuture<GridCacheReturn<V>>, Boolean>)RET2FLAG);
            }

            @Override public String toString() {
                return "putxAsync [key=" + key + ", val=" + val + ", filter=" + Arrays.toString(filter) + ']';
            }
        });
    }

    /** {@inheritDoc} */
    @Nullable @Override public V putIfAbsent(final K key, final V val) throws IgniteCheckedException {
        A.notNull(key, "key", val, "val");

        if (keyCheck)
            validateCacheKey(key);

        validateCacheValue(val);

        ctx.denyOnLocalRead();

        return ctx.cloneOnFlag(syncOp(new SyncOp<V>(true) {
            @Override public V op(IgniteTxLocalAdapter<K, V> tx) throws IgniteCheckedException {
                return tx.putAllAsync(ctx, F.t(key, val), true, null, -1, ctx.noPeekArray()).get().value();
            }

            @Override public String toString() {
                return "putIfAbsent [key=" + key + ", val=" + val + ']';
            }
        }));
    }

    /** {@inheritDoc} */
    @Override public IgniteInternalFuture<V> putIfAbsentAsync(final K key, final V val) {
        final boolean statsEnabled = ctx.config().isStatisticsEnabled();

        final long start = statsEnabled ? System.nanoTime() : 0L;

        A.notNull(key, "key", val, "val");

        if (keyCheck)
            validateCacheKey(key);

        validateCacheValue(val);

        ctx.denyOnLocalRead();

        IgniteInternalFuture<V> fut = ctx.wrapClone(asyncOp(new AsyncOp<V>(key) {
            @Override public IgniteInternalFuture<V> op(IgniteTxLocalAdapter<K, V> tx) {
                return tx.putAllAsync(ctx, F.t(key, val), true, null, -1, ctx.noPeekArray())
                    .chain((IgniteClosure<IgniteInternalFuture<GridCacheReturn<V>>, V>)RET2VAL);
            }

            @Override public String toString() {
                return "putIfAbsentAsync [key=" + key + ", val=" + val + ']';
            }
        }));

        if(statsEnabled)
            fut.listenAsync(new UpdatePutTimeStatClosure<V>(metrics0(), start));

        return fut;
    }

    /** {@inheritDoc} */
    @Override public boolean putxIfAbsent(final K key, final V val) throws IgniteCheckedException {
        boolean statsEnabled = ctx.config().isStatisticsEnabled();

        long start = statsEnabled ? System.nanoTime() : 0L;

        A.notNull(key, "key", val, "val");

        if (keyCheck)
            validateCacheKey(key);

        validateCacheValue(val);

        ctx.denyOnLocalRead();

        Boolean stored = syncOp(new SyncOp<Boolean>(true) {
            @Override public Boolean op(IgniteTxLocalAdapter<K, V> tx) throws IgniteCheckedException {
                return tx.putAllAsync(ctx, F.t(key, val), false, null, -1, ctx.noPeekArray()).get().success();
            }

            @Override public String toString() {
                return "putxIfAbsent [key=" + key + ", val=" + val + ']';
            }
        });

        if (statsEnabled && stored)
            metrics0().addPutTimeNanos(System.nanoTime() - start);

        return stored;
    }

    /** {@inheritDoc} */
    @Override public IgniteInternalFuture<Boolean> putxIfAbsentAsync(final K key, final V val) {
        final boolean statsEnabled = ctx.config().isStatisticsEnabled();

        final long start = statsEnabled ? System.nanoTime() : 0L;

        A.notNull(key, "key", val, "val");

        if (keyCheck)
            validateCacheKey(key);

        validateCacheValue(val);

        ctx.denyOnLocalRead();

        IgniteInternalFuture<Boolean> fut = asyncOp(new AsyncOp<Boolean>(key) {
            @Override public IgniteInternalFuture<Boolean> op(IgniteTxLocalAdapter<K, V> tx) {
                return tx.putAllAsync(ctx, F.t(key, val), false, null, -1, ctx.noPeekArray()).chain(
                    (IgniteClosure<IgniteInternalFuture<GridCacheReturn<V>>, Boolean>)RET2FLAG);
            }

            @Override public String toString() {
                return "putxIfAbsentAsync [key=" + key + ", val=" + val + ']';
            }
        });

        if (statsEnabled)
            fut.listenAsync(new UpdatePutTimeStatClosure<Boolean>(metrics0(), start));

        return fut;
    }

    /** {@inheritDoc} */
    @Nullable @Override public V replace(final K key, final V val) throws IgniteCheckedException {
        A.notNull(key, "key", val, "val");

        if (keyCheck)
            validateCacheKey(key);

        validateCacheValue(val);

        ctx.denyOnLocalRead();

        return ctx.cloneOnFlag(syncOp(new SyncOp<V>(true) {
            @Override public V op(IgniteTxLocalAdapter<K, V> tx) throws IgniteCheckedException {
                return tx.putAllAsync(ctx, F.t(key, val), true, null, -1, ctx.hasPeekArray()).get().value();
            }

            @Override public String toString() {
                return "replace [key=" + key + ", val=" + val + ']';
            }
        }));
    }

    /** {@inheritDoc} */
    @Override public IgniteInternalFuture<V> replaceAsync(final K key, final V val) {
        final boolean statsEnabled = ctx.config().isStatisticsEnabled();

        final long start = statsEnabled ? System.nanoTime() : 0L;

        A.notNull(key, "key", val, "val");

        if (keyCheck)
            validateCacheKey(key);

        validateCacheValue(val);

        ctx.denyOnLocalRead();

        IgniteInternalFuture<V> fut = ctx.wrapClone(asyncOp(new AsyncOp<V>(key) {
            @Override public IgniteInternalFuture<V> op(IgniteTxLocalAdapter<K, V> tx) {
                return tx.putAllAsync(ctx, F.t(key, val), true, null, -1, ctx.hasPeekArray()).chain(
                    (IgniteClosure<IgniteInternalFuture<GridCacheReturn<V>>, V>)RET2VAL);
            }

            @Override public String toString() {
                return "replaceAsync [key=" + key + ", val=" + val + ']';
            }
        }));

        if (statsEnabled)
            fut.listenAsync(new UpdatePutAndGetTimeStatClosure<V>(metrics0(), start));

        return fut;
    }

    /** {@inheritDoc} */
    @Override public boolean replacex(final K key, final V val) throws IgniteCheckedException {
        A.notNull(key, "key", val, "val");

        if (keyCheck)
            validateCacheKey(key);

        validateCacheValue(val);

        ctx.denyOnLocalRead();

        return syncOp(new SyncOp<Boolean>(true) {
            @Override public Boolean op(IgniteTxLocalAdapter<K, V> tx) throws IgniteCheckedException {
                return tx.putAllAsync(ctx, F.t(key, val), false, null, -1, ctx.hasPeekArray()).get().success();
            }

            @Override public String toString() {
                return "replacex [key=" + key + ", val=" + val + ']';
            }
        });
    }

    /** {@inheritDoc} */
    @Override public IgniteInternalFuture<Boolean> replacexAsync(final K key, final V val) {
        A.notNull(key, "key", val, "val");

        if (keyCheck)
            validateCacheKey(key);

        validateCacheValue(val);

        ctx.denyOnLocalRead();

        return asyncOp(new AsyncOp<Boolean>(key) {
            @Override public IgniteInternalFuture<Boolean> op(IgniteTxLocalAdapter<K, V> tx) {
                return tx.putAllAsync(ctx, F.t(key, val), false, null, -1, ctx.hasPeekArray()).chain(
                    (IgniteClosure<IgniteInternalFuture<GridCacheReturn<V>>, Boolean>)RET2FLAG);
            }

            @Override public String toString() {
                return "replacexAsync [key=" + key + ", val=" + val + ']';
            }
        });
    }

    /** {@inheritDoc} */
    @Override public boolean replace(final K key, final V oldVal, final V newVal) throws IgniteCheckedException {
        A.notNull(key, "key", oldVal, "oldVal", newVal, "newVal");

        if (keyCheck)
            validateCacheKey(key);

        validateCacheValue(oldVal);

        validateCacheValue(newVal);

        ctx.denyOnLocalRead();

        return syncOp(new SyncOp<Boolean>(true) {
            @Override public Boolean op(IgniteTxLocalAdapter<K, V> tx) throws IgniteCheckedException {
                // Register before hiding in the filter.
                if (ctx.deploymentEnabled())
                    ctx.deploy().registerClass(oldVal);

                return tx.putAllAsync(ctx, F.t(key, newVal), false, null, -1, ctx.equalsPeekArray(oldVal)).get()
                    .success();
            }

            @Override public String toString() {
                return "replace [key=" + key + ", oldVal=" + oldVal + ", newVal=" + newVal + ']';
            }
        });
    }

    /** {@inheritDoc} */
    @Override public IgniteInternalFuture<Boolean> replaceAsync(final K key, final V oldVal, final V newVal) {
        final boolean statsEnabled = ctx.config().isStatisticsEnabled();

        final long start = statsEnabled ? System.nanoTime() : 0L;

        A.notNull(key, "key", oldVal, "oldVal", newVal, "newVal");

        if (keyCheck)
            validateCacheKey(key);

        validateCacheValue(oldVal);

        validateCacheValue(newVal);

        ctx.denyOnLocalRead();

        IgniteInternalFuture<Boolean> fut = asyncOp(new AsyncOp<Boolean>(key) {
            @Override public IgniteInternalFuture<Boolean> op(IgniteTxLocalAdapter<K, V> tx) {
                // Register before hiding in the filter.
                if (ctx.deploymentEnabled()) {
                    try {
                        ctx.deploy().registerClass(oldVal);
                    }
                    catch (IgniteCheckedException e) {
                        return new GridFinishedFuture<>(ctx.kernalContext(), e);
                    }
                }

                return tx.putAllAsync(ctx, F.t(key, newVal), false, null, -1, ctx.equalsPeekArray(oldVal)).chain(
                    (IgniteClosure<IgniteInternalFuture<GridCacheReturn<V>>, Boolean>)RET2FLAG);
            }

            @Override public String toString() {
                return "replaceAsync [key=" + key + ", oldVal=" + oldVal + ", newVal=" + newVal + ']';
            }
        });

        if (statsEnabled)
            fut.listenAsync(new UpdatePutAndGetTimeStatClosure<Boolean>(metrics0(), start));

        return fut;
    }

    /** {@inheritDoc} */
    @Override public void putAll(@Nullable final Map<? extends K, ? extends V> m,
        final IgnitePredicate<Entry<K, V>>[] filter) throws IgniteCheckedException {
        boolean statsEnabled = ctx.config().isStatisticsEnabled();

        long start = statsEnabled ? System.nanoTime() : 0L;

        if (F.isEmpty(m))
            return;

        if (keyCheck)
            validateCacheKeys(m.keySet());

        validateCacheValues(m.values());

        ctx.denyOnLocalRead();

        syncOp(new SyncInOp(m.size() == 1) {
            @Override public void inOp(IgniteTxLocalAdapter<K, V> tx) throws IgniteCheckedException {
                tx.putAllAsync(ctx, m, false, null, -1, filter).get();
            }

            @Override public String toString() {
                return "putAll [map=" + m + ", filter=" + Arrays.toString(filter) + ']';
            }
        });

        if (statsEnabled)
            metrics0().addPutTimeNanos(System.nanoTime() - start);
    }

    /** {@inheritDoc} */
    @Override public IgniteInternalFuture<?> putAllAsync(final Map<? extends K, ? extends V> m,
        @Nullable final IgnitePredicate<Entry<K, V>>... filter) {
        if (F.isEmpty(m))
            return new GridFinishedFuture<Object>(ctx.kernalContext());

        if (keyCheck)
            validateCacheKeys(m.keySet());

        validateCacheValues(m.values());

        ctx.denyOnLocalRead();

        return asyncOp(new AsyncInOp(m.keySet()) {
            @Override public IgniteInternalFuture<?> inOp(IgniteTxLocalAdapter<K, V> tx) {
                return tx.putAllAsync(ctx, m, false, null, -1, filter);
            }

            @Override public String toString() {
                return "putAllAsync [map=" + m + ", filter=" + Arrays.toString(filter) + ']';
            }
        });
    }

    /** {@inheritDoc} */
    @Nullable @Override public V remove(K key, IgnitePredicate<Entry<K, V>>[] filter)
        throws IgniteCheckedException {
        return remove(key, null, filter);
    }

    /** {@inheritDoc} */
    @Override public V remove(final K key, @Nullable final GridCacheEntryEx<K, V> entry,
        @Nullable final IgnitePredicate<Entry<K, V>>... filter) throws IgniteCheckedException {
        boolean statsEnabled = ctx.config().isStatisticsEnabled();

        long start = statsEnabled ? System.nanoTime() : 0L;

        ctx.denyOnLocalRead();

        A.notNull(key, "key");

        if (keyCheck)
            validateCacheKey(key);

        V prevVal = ctx.cloneOnFlag(syncOp(new SyncOp<V>(true) {
            @Override public V op(IgniteTxLocalAdapter<K, V> tx) throws IgniteCheckedException {
                V ret = tx.removeAllAsync(ctx, Collections.singletonList(key), entry, true, filter).get().value();

                if (ctx.config().getInterceptor() != null)
                    return (V)ctx.config().getInterceptor().onBeforeRemove(key, ret).get2();

                return ret;
            }

            @Override public String toString() {
                return "remove [key=" + key + ", filter=" + Arrays.toString(filter) + ']';
            }
        }));

        if (statsEnabled)
            metrics0().addRemoveAndGetTimeNanos(System.nanoTime() - start);

        return prevVal;
    }

    /** {@inheritDoc} */
    @Override public IgniteInternalFuture<V> removeAsync(K key, IgnitePredicate<Entry<K, V>>... filter) {
        final boolean statsEnabled = ctx.config().isStatisticsEnabled();

        final long start = statsEnabled ? System.nanoTime() : 0L;

        IgniteInternalFuture<V> fut = removeAsync(key, null, filter);

        if (statsEnabled)
            fut.listenAsync(new UpdateRemoveTimeStatClosure<V>(metrics0(), start));

        return fut;
    }

    /** {@inheritDoc} */
    @Override public IgniteInternalFuture<V> removeAsync(final K key, @Nullable final GridCacheEntryEx<K, V> entry,
        @Nullable final IgnitePredicate<Entry<K, V>>... filter) {
        final boolean statsEnabled = ctx.config().isStatisticsEnabled();

        final long start = statsEnabled ? System.nanoTime() : 0L;

        ctx.denyOnLocalRead();

        A.notNull(key, "key");

        if (keyCheck)
            validateCacheKey(key);

        IgniteInternalFuture<V> fut = ctx.wrapClone(asyncOp(new AsyncOp<V>(key) {
            @Override public IgniteInternalFuture<V> op(IgniteTxLocalAdapter<K, V> tx) {
                // TODO should we invoke interceptor here?
                return tx.removeAllAsync(ctx, Collections.singletonList(key), null, true, filter)
                    .chain((IgniteClosure<IgniteInternalFuture<GridCacheReturn<V>>, V>) RET2VAL);
            }

            @Override public String toString() {
                return "removeAsync [key=" + key + ", filter=" + Arrays.toString(filter) + ']';
            }
        }));

        if (statsEnabled)
            fut.listenAsync(new UpdateRemoveTimeStatClosure<V>(metrics0(), start));

        return fut;
    }

    /** {@inheritDoc} */
    @Override public void removeAll(final Collection<? extends K> keys,
        final IgnitePredicate<Entry<K, V>>... filter) throws IgniteCheckedException {
        boolean statsEnabled = ctx.config().isStatisticsEnabled();

        long start = statsEnabled ? System.nanoTime() : 0L;

        A.notNull(keys, "keys");

        ctx.denyOnLocalRead();

        if (F.isEmpty(keys))
            return;

        if (keyCheck)
            validateCacheKeys(keys);

        Collection<K> pKeys = null;

        if (ctx.portableEnabled()) {
            pKeys = new ArrayList<>(keys.size());

            for (K key : keys)
                pKeys.add((K)ctx.marshalToPortable(key));
        }

        final Collection<K> pKeys0 = pKeys;

        syncOp(new SyncInOp(keys.size() == 1) {
            @Override public void inOp(IgniteTxLocalAdapter<K, V> tx) throws IgniteCheckedException {
                tx.removeAllAsync(ctx, pKeys0 != null ? pKeys0 : keys, null, false, filter).get();
            }

            @Override public String toString() {
                return "removeAll [keys=" + keys + ", filter=" + Arrays.toString(filter) + ']';
            }
        });

        if (statsEnabled)
            metrics0().addRemoveTimeNanos(System.nanoTime() - start);
    }

    /** {@inheritDoc} */
    @Override public IgniteInternalFuture<?> removeAllAsync(@Nullable final Collection<? extends K> keys,
        final IgnitePredicate<Entry<K, V>>... filter) {
        final boolean statsEnabled = ctx.config().isStatisticsEnabled();

        final long start = statsEnabled ? System.nanoTime() : 0L;

        if (F.isEmpty(keys))
            return new GridFinishedFuture<Object>(ctx.kernalContext());

        if (keyCheck)
            validateCacheKeys(keys);

        ctx.denyOnLocalRead();

        IgniteInternalFuture<Object> fut = asyncOp(new AsyncInOp(keys) {
            @Override public IgniteInternalFuture<?> inOp(IgniteTxLocalAdapter<K, V> tx) {
                return tx.removeAllAsync(ctx, keys, null, false, filter);
            }

            @Override public String toString() {
                return "removeAllAsync [keys=" + keys + ", filter=" + Arrays.toString(filter) + ']';
            }
        });

        if (statsEnabled)
            fut.listenAsync(new UpdateRemoveTimeStatClosure<>(metrics0(), start));

        return fut;
    }

    /** {@inheritDoc} */
    @Override public boolean removex(final K key, final IgnitePredicate<Entry<K, V>>... filter)
        throws IgniteCheckedException {
        boolean statsEnabled = ctx.config().isStatisticsEnabled();

        long start = statsEnabled ? System.nanoTime() : 0L;

        boolean removed = removex(key, null, filter);

        if (statsEnabled && removed)
            metrics0().addRemoveTimeNanos(System.nanoTime() - start);

        return removed;
    }

    /** {@inheritDoc} */
    @Override public boolean removex(final K key, @Nullable final GridCacheEntryEx<K, V> entry,
        @Nullable final IgnitePredicate<Entry<K, V>>... filter) throws IgniteCheckedException {
        boolean statsEnabled = ctx.config().isStatisticsEnabled();

        long start = statsEnabled ? System.nanoTime() : 0L;

        ctx.denyOnLocalRead();

        A.notNull(key, "key");

        if (keyCheck)
            validateCacheKey(key);

        boolean removed = syncOp(new SyncOp<Boolean>(true) {
            @Override public Boolean op(IgniteTxLocalAdapter<K, V> tx) throws IgniteCheckedException {
                return tx.removeAllAsync(ctx, Collections.singletonList(key), entry, false, filter).get().success();
            }

            @Override public String toString() {
                return "removex [key=" + key + ", filter=" + Arrays.toString(filter) + ']';
            }
        });

        if (statsEnabled && removed)
            metrics0().addRemoveTimeNanos(System.nanoTime() - start);

        return removed;
    }

    /** {@inheritDoc} */
    @Override public IgniteInternalFuture<Boolean> removexAsync(K key, IgnitePredicate<Entry<K, V>>... filter) {
        A.notNull(key, "key");

        return removexAsync(key, null, filter);
    }

    /** {@inheritDoc} */
    @Override public IgniteInternalFuture<Boolean> removexAsync(final K key, @Nullable final GridCacheEntryEx<K, V> entry,
        @Nullable final IgnitePredicate<Entry<K, V>>... filter) {
        final boolean statsEnabled = ctx.config().isStatisticsEnabled();

        final long start = statsEnabled ? System.nanoTime() : 0L;

        ctx.denyOnLocalRead();

        A.notNull(key, "key");

        if (keyCheck)
            validateCacheKey(key);

        IgniteInternalFuture<Boolean> fut = asyncOp(new AsyncOp<Boolean>(key) {
            @Override public IgniteInternalFuture<Boolean> op(IgniteTxLocalAdapter<K, V> tx) {
                return tx.removeAllAsync(ctx, Collections.singletonList(key), entry, false, filter).chain(
                    (IgniteClosure<IgniteInternalFuture<GridCacheReturn<V>>, Boolean>)RET2FLAG);
            }

            @Override public String toString() {
                return "removeAsync [key=" + key + ", filter=" + Arrays.toString(filter) + ']';
            }
        });

        if (statsEnabled)
            fut.listenAsync(new UpdateRemoveTimeStatClosure<Boolean>(metrics0(), start));

        return fut;
    }

    /** {@inheritDoc} */
    @Override public GridCacheReturn<V> removex(final K key, final V val) throws IgniteCheckedException {
        ctx.denyOnLocalRead();

        A.notNull(key, "key", val, "val");

        if (keyCheck)
            validateCacheKey(key);

        return syncOp(new SyncOp<GridCacheReturn<V>>(true) {
            @Override public GridCacheReturn<V> op(IgniteTxLocalAdapter<K, V> tx) throws IgniteCheckedException {
                // Register before hiding in the filter.
                if (ctx.deploymentEnabled())
                    ctx.deploy().registerClass(val);

                return tx.removeAllAsync(ctx, Collections.singletonList(key), null, true,
                    ctx.vararg(F.<K, V>cacheContainsPeek(val))).get();
            }

            @Override public String toString() {
                return "remove [key=" + key + ", val=" + val + ']';
            }
        });
    }

    /** {@inheritDoc} */
    @Override public void removeAllDr(final Map<? extends K, GridCacheVersion> drMap) throws IgniteCheckedException {
        ctx.denyOnLocalRead();

        if (F.isEmpty(drMap))
            return;

        ctx.dr().onReceiveCacheEntriesReceived(drMap.size());

        syncOp(new SyncInOp(false) {
            @Override public void inOp(IgniteTxLocalAdapter<K, V> tx) throws IgniteCheckedException {
                tx.removeAllDrAsync(ctx, drMap).get();
            }

            @Override public String toString() {
                return "removeAllDr [drMap=" + drMap + ']';
            }
        });
    }

    /** {@inheritDoc} */
    @Override public IgniteInternalFuture<?> removeAllDrAsync(final Map<? extends K, GridCacheVersion> drMap)
        throws IgniteCheckedException {
        ctx.denyOnLocalRead();

        if (F.isEmpty(drMap))
            return new GridFinishedFuture<Object>(ctx.kernalContext());

        ctx.dr().onReceiveCacheEntriesReceived(drMap.size());

        return asyncOp(new AsyncInOp(drMap.keySet()) {
            @Override public IgniteInternalFuture<?> inOp(IgniteTxLocalAdapter<K, V> tx) {
                return tx.removeAllDrAsync(ctx, drMap);
            }

            @Override public String toString() {
                return "removeAllDrASync [drMap=" + drMap + ']';
            }
        });
    }

    /** {@inheritDoc} */
    @Override public GridCacheReturn<V> replacex(final K key, final V oldVal, final V newVal) throws IgniteCheckedException {
        A.notNull(key, "key", oldVal, "oldVal", newVal, "newVal");

        if (keyCheck)
            validateCacheKey(key);

        ctx.denyOnLocalRead();

        return syncOp(new SyncOp<GridCacheReturn<V>>(true) {
            @Override public GridCacheReturn<V> op(IgniteTxLocalAdapter<K, V> tx) throws IgniteCheckedException {
                // Register before hiding in the filter.
                if (ctx.deploymentEnabled())
                    ctx.deploy().registerClass(oldVal);

                return tx.putAllAsync(ctx, F.t(key, newVal), true, null, -1, ctx.equalsPeekArray(oldVal)).get();
            }

            @Override public String toString() {
                return "replace [key=" + key + ", oldVal=" + oldVal + ", newVal=" + newVal + ']';
            }
        });
    }

    /** {@inheritDoc} */
    @Override public IgniteInternalFuture<GridCacheReturn<V>> removexAsync(final K key, final V val) {
        ctx.denyOnLocalRead();

        A.notNull(key, "key", val, "val");

        if (keyCheck)
            validateCacheKey(key);

        return asyncOp(new AsyncOp<GridCacheReturn<V>>(key) {
            @Override public IgniteInternalFuture<GridCacheReturn<V>> op(IgniteTxLocalAdapter<K, V> tx) {
                // Register before hiding in the filter.
                try {
                    if (ctx.deploymentEnabled())
                        ctx.deploy().registerClass(val);
                }
                catch (IgniteCheckedException e) {
                    return new GridFinishedFuture<>(ctx.kernalContext(), e);
                }

                return tx.removeAllAsync(ctx, Collections.singletonList(key), null, true,
                    ctx.vararg(F.<K, V>cacheContainsPeek(val)));
            }

            @Override public String toString() {
                return "removeAsync [key=" + key + ", val=" + val + ']';
            }
        });
    }

    /** {@inheritDoc} */
    @Override public IgniteInternalFuture<GridCacheReturn<V>> replacexAsync(final K key, final V oldVal, final V newVal) {
        A.notNull(key, "key", oldVal, "oldVal", newVal, "newVal");

        if (keyCheck)
            validateCacheKey(key);

        ctx.denyOnLocalRead();

        return asyncOp(new AsyncOp<GridCacheReturn<V>>(key) {
            @Override public IgniteInternalFuture<GridCacheReturn<V>> op(IgniteTxLocalAdapter<K, V> tx) {
                // Register before hiding in the filter.
                try {
                    if (ctx.deploymentEnabled())
                        ctx.deploy().registerClass(oldVal);
                }
                catch (IgniteCheckedException e) {
                    return new GridFinishedFuture<>(ctx.kernalContext(), e);
                }

                return tx.putAllAsync(ctx, F.t(key, newVal), true, null, -1, ctx.equalsPeekArray(oldVal));
            }

            @Override public String toString() {
                return "replaceAsync [key=" + key + ", oldVal=" + oldVal + ", newVal=" + newVal + ']';
            }
        });
    }

    /** {@inheritDoc} */
    @Override public boolean remove(final K key, final V val) throws IgniteCheckedException {
        boolean statsEnabled = ctx.config().isStatisticsEnabled();

        long start = statsEnabled ? System.nanoTime() : 0L;

        ctx.denyOnLocalRead();

        A.notNull(key, "key", val, "val");

        if (keyCheck)
            validateCacheKey(key);

        validateCacheValue(val);

        boolean removed = syncOp(new SyncOp<Boolean>(true) {
            @Override public Boolean op(IgniteTxLocalAdapter<K, V> tx) throws IgniteCheckedException {
                // Register before hiding in the filter.
                if (ctx.deploymentEnabled())
                    ctx.deploy().registerClass(val);

                K key0 = key;

                if (ctx.portableEnabled())
                    key0 = (K)ctx.marshalToPortable(key);

                return tx.removeAllAsync(ctx, Collections.singletonList(key0), null, false,
                    ctx.vararg(F.<K, V>cacheContainsPeek(val))).get().success();
            }

            @Override public String toString() {
                return "remove [key=" + key + ", val=" + val + ']';
            }
        });

        if (statsEnabled && removed)
            metrics0().addRemoveTimeNanos(System.nanoTime() - start);

        return removed;
    }

    /** {@inheritDoc} */
    @Override public IgniteInternalFuture<Boolean> removeAsync(final K key, final V val) {
        final boolean statsEnabled = ctx.config().isStatisticsEnabled();

        final long start = statsEnabled ? System.nanoTime() : 0L;

        ctx.denyOnLocalRead();

        A.notNull(key, "key", val, "val");

        if (keyCheck)
            validateCacheKey(key);

        validateCacheValue(val);

        IgniteInternalFuture<Boolean> fut = asyncOp(new AsyncOp<Boolean>(key) {
            @Override public IgniteInternalFuture<Boolean> op(IgniteTxLocalAdapter<K, V> tx) {
                // Register before hiding in the filter.
                if (ctx.deploymentEnabled()) {
                    try {
                        ctx.deploy().registerClass(val);
                    }
                    catch (IgniteCheckedException e) {
                        return new GridFinishedFuture<>(ctx.kernalContext(), e);
                    }
                }

                K key0 = key;

                if (ctx.portableEnabled()) {
                    try {
                        key0 = (K)ctx.marshalToPortable(key);
                    }
                    catch (PortableException e) {
                        return new GridFinishedFuture<>(ctx.kernalContext(), e);
                    }
                }

                return tx.removeAllAsync(ctx, Collections.singletonList(key0), null, false,
                    ctx.vararg(F.<K, V>cacheContainsPeek(val))).chain(
                    (IgniteClosure<IgniteInternalFuture<GridCacheReturn<V>>, Boolean>)RET2FLAG);
            }

            @Override public String toString() {
                return "removeAsync [key=" + key + ", val=" + val + ']';
            }
        });

        if (statsEnabled)
            fut.listenAsync(new UpdateRemoveTimeStatClosure<Boolean>(metrics0(), start));

        return fut;
    }

    /** {@inheritDoc} */
<<<<<<< HEAD
    @Override public void removeAll(IgnitePredicate<Entry<K, V>>... filter) throws IgniteCheckedException {
        ctx.denyOnLocalRead();

        if (F.isEmptyOrNulls(filter))
            filter = ctx.trueArray();

        final IgnitePredicate<Entry<K, V>>[] p = filter;

        syncOp(new SyncInOp(false) {
            @Override public void inOp(IgniteTxLocalAdapter<K, V> tx) throws IgniteCheckedException {
                tx.removeAllAsync(ctx, keySet(p), null, false, null).get();
            }

            @Override public String toString() {
                return "removeAll [filter=" + Arrays.toString(p) + ']';
            }
        });
    }

    /** {@inheritDoc} */
    @Override public IgniteInternalFuture<?> removeAllAsync(final IgnitePredicate<Entry<K, V>>... filter) {
=======
    @Override public IgniteInternalFuture<?> removeAllAsync(final IgnitePredicate<CacheEntry<K, V>>... filter) {
>>>>>>> bb8b07dc
        ctx.denyOnLocalRead();

        final Set<? extends K> keys = keySet(filter);

        return asyncOp(new AsyncInOp(keys) {
            @Override public IgniteInternalFuture<?> inOp(IgniteTxLocalAdapter<K, V> tx) {
                return tx.removeAllAsync(ctx, keys, null, false, null);
            }

            @Override public String toString() {
                return "removeAllAsync [filter=" + Arrays.toString(filter) + ']';
            }
        });
    }

    /** {@inheritDoc} */
    @Override public CacheMetrics metrics() {
        return new CacheMetricsSnapshot(metrics);
    }

    /** {@inheritDoc} */
    @Override public CacheMetricsMXBean mxBean() {
        return mxBean;
    }

    /**
     * @return Metrics.
     */
    public CacheMetricsImpl metrics0() {
        return metrics;
    }

    /** {@inheritDoc} */
    @Nullable @Override public IgniteTx tx() {
        IgniteTxAdapter<K, V> tx = ctx.tm().threadLocalTx();

        return tx == null ? null : new IgniteTxProxyImpl<>(tx, ctx.shared(), false);
    }

    /** {@inheritDoc} */
    @Override public boolean lock(K key, long timeout,
        @Nullable IgnitePredicate<Entry<K, V>>... filter) throws IgniteCheckedException {
        A.notNull(key, "key");

        return lockAll(Collections.singletonList(key), timeout, filter);
    }

    /** {@inheritDoc} */
    @Override public boolean lockAll(@Nullable Collection<? extends K> keys, long timeout,
        @Nullable IgnitePredicate<Entry<K, V>>... filter) throws IgniteCheckedException {
        if (F.isEmpty(keys))
            return true;

        if (keyCheck)
            validateCacheKeys(keys);

        IgniteInternalFuture<Boolean> fut = lockAllAsync(keys, timeout, filter);

        boolean isInterrupted = false;

        try {
            while (true) {
                try {
                    return fut.get();
                }
                catch (IgniteInterruptedCheckedException ignored) {
                    // Interrupted status of current thread was cleared, retry to get lock.
                    isInterrupted = true;
                }
            }
        }
        finally {
            if (isInterrupted)
                Thread.currentThread().interrupt();
        }
    }

    /** {@inheritDoc} */
    @Override public IgniteInternalFuture<Boolean> lockAsync(K key, long timeout,
        @Nullable IgnitePredicate<Entry<K, V>>... filter) {
        A.notNull(key, "key");

        if (keyCheck)
            validateCacheKey(key);

        return lockAllAsync(Collections.singletonList(key), timeout, filter);
    }

    /** {@inheritDoc} */
    @Override public void unlock(K key, IgnitePredicate<Entry<K, V>>... filter)
        throws IgniteCheckedException {
        A.notNull(key, "key");

        if (keyCheck)
            validateCacheKey(key);

        unlockAll(Collections.singletonList(key), filter);
    }

    /** {@inheritDoc} */
    @Override public boolean isLocked(K key) {
        A.notNull(key, "key");

        if (keyCheck)
            validateCacheKey(key);

        while (true) {
            try {
                GridCacheEntryEx<K, V> entry = peekEx(key);

                return entry != null && entry.lockedByAny();
            }
            catch (GridCacheEntryRemovedException ignore) {
                // No-op.
            }
        }
    }

    /** {@inheritDoc} */
    @Override public boolean isLockedByThread(K key) {
        A.notNull(key, "key");

        if (keyCheck)
            validateCacheKey(key);

        GridCacheEntryEx<K, V> entry = peekEx(key);

        return entry != null && entry.wrap(false).isLockedByThread();
    }

    /** {@inheritDoc} */
    @Override public IgniteTx txStart() throws IllegalStateException {
        TransactionsConfiguration cfg = ctx.gridConfig().getTransactionsConfiguration();

        return txStart(cfg.getDefaultTxConcurrency(), cfg.getDefaultTxIsolation());
    }

    /** {@inheritDoc} */
    @Override public IgniteTx txStart(IgniteTxConcurrency concurrency, IgniteTxIsolation isolation) {
        A.notNull(concurrency, "concurrency");
        A.notNull(isolation, "isolation");

        TransactionsConfiguration cfg = ctx.gridConfig().getTransactionsConfiguration();

        return txStart(
            concurrency,
            isolation,
            cfg.getDefaultTxTimeout(),
            0
        );
    }

    /** {@inheritDoc} */
    @Override public IgniteInternalTx txStartEx(IgniteTxConcurrency concurrency, IgniteTxIsolation isolation) {
        IgniteTransactionsEx txs = ctx.kernalContext().cache().transactions();

        return txs.txStartEx(ctx, concurrency, isolation);
    }

    /** {@inheritDoc} */
    @Override public IgniteTx txStart(IgniteTxConcurrency concurrency,
        IgniteTxIsolation isolation, long timeout, int txSize) throws IllegalStateException {
        IgniteTransactionsEx txs = ctx.kernalContext().cache().transactions();

        return ctx.system() ?
            txs.txStartSystem(concurrency, isolation, timeout, txSize) :
            txs.txStart(concurrency, isolation, timeout, txSize);
    }

    /** {@inheritDoc} */
    @Override public IgniteTx txStartAffinity(Object affinityKey, IgniteTxConcurrency concurrency,
        IgniteTxIsolation isolation, long timeout, int txSize) throws IllegalStateException, IgniteCheckedException {
        return ctx.kernalContext().cache().transactions().txStartAffinity(name(), affinityKey, concurrency, isolation,
            timeout, txSize);
    }

    /** {@inheritDoc} */
    @Override public IgniteTx txStartPartition(int partId, IgniteTxConcurrency concurrency,
        IgniteTxIsolation isolation, long timeout, int txSize) throws IllegalStateException, IgniteCheckedException {
        return ctx.kernalContext().cache().transactions().txStartPartition(name(), partId, concurrency, isolation,
            timeout, txSize);
    }

    /** {@inheritDoc} */
    @Override public long overflowSize() throws IgniteCheckedException {
        return ctx.swap().swapSize();
    }

    /** {@inheritDoc} */
    @Override public ConcurrentMap<K, V> toMap() {
        return new GridCacheMapAdapter<>(this);
    }

    /**
     * Checks if cache is working in JTA transaction and enlist cache as XAResource if necessary.
     *
     * @throws IgniteCheckedException In case of error.
     */
    protected void checkJta() throws IgniteCheckedException {
        ctx.jta().checkJta();
    }

    /** {@inheritDoc} */
    @Override public void txSynchronize(IgniteTxSynchronization syncs) {
        ctx.tm().addSynchronizations(syncs);
    }

    /** {@inheritDoc} */
    @Override public void txUnsynchronize(IgniteTxSynchronization syncs) {
        ctx.tm().removeSynchronizations(syncs);
    }

    /** {@inheritDoc} */
    @Override public Collection<IgniteTxSynchronization> txSynchronizations() {
        return ctx.tm().synchronizations();
    }

    /** {@inheritDoc} */
    @Override public void loadCache(final IgniteBiPredicate<K, V> p, final long ttl, Object[] args)
        throws IgniteCheckedException {
        final boolean replicate = ctx.isDrEnabled();
        final long topVer = ctx.affinity().affinityTopologyVersion();

        if (ctx.store().isLocalStore()) {
            IgniteDataLoaderImpl<K, V> ldr = ctx.kernalContext().<K, V>dataLoad().dataLoader(ctx.namex(), false);

            try {
                ldr.updater(new GridDrDataLoadCacheUpdater<K, V>());

                LocalStoreLoadClosure c = new LocalStoreLoadClosure(p, ldr, ttl);

                ctx.store().loadCache(c, args);

                c.onDone();
            }
            finally {
                ldr.closeEx(false);
            }
        }
        else {
            // Version for all loaded entries.
            final GridCacheVersion ver0 = ctx.versions().nextForLoad();

            ctx.store().loadCache(new CIX3<K, V, GridCacheVersion>() {
                @Override public void applyx(K key, V val, @Nullable GridCacheVersion ver)
                    throws PortableException {
                    assert ver == null;

                    loadEntry(key, val, ver0, p, topVer, replicate, ttl);
                }
            }, args);
        }
    }

    /**
     * @param key Key.
     * @param val Value.
     * @param ver Cache version.
     * @param p Optional predicate.
     * @param topVer Topology version.
     * @param replicate Replication flag.
     * @param ttl TTL.
     */
    private void loadEntry(K key,
        V val,
        GridCacheVersion ver,
        @Nullable IgniteBiPredicate<K, V> p,
        long topVer,
        boolean replicate,
        long ttl) {
        if (p != null && !p.apply(key, val))
            return;

        if (ctx.portableEnabled()) {
            key = (K)ctx.marshalToPortable(key);
            val = (V)ctx.marshalToPortable(val);
        }

        GridCacheEntryEx<K, V> entry = entryEx(key, false);

        try {
            entry.initialValue(val, null, ver, ttl, -1, false, topVer, replicate ? DR_LOAD : DR_NONE);
        }
        catch (IgniteCheckedException e) {
            throw new IgniteException("Failed to put cache value: " + entry, e);
        }
        catch (GridCacheEntryRemovedException ignore) {
            if (log.isDebugEnabled())
                log.debug("Got removed entry during loadCache (will ignore): " + entry);
        }
        finally {
            ctx.evicts().touch(entry, topVer);
        }

        CU.unwindEvicts(ctx);
    }

    /** {@inheritDoc} */
    @Override public IgniteInternalFuture<?> loadCacheAsync(final IgniteBiPredicate<K, V> p, final long ttl, final Object[] args) {
        return ctx.closures().callLocalSafe(
            ctx.projectSafe(new Callable<Object>() {
                @Nullable @Override public Object call() throws IgniteCheckedException {
                    loadCache(p, ttl, args);

                    return null;
                }
            }), true);
    }

    /**
     * @param keys Keys.
     * @param replaceExisting Replace existing values flag.
     * @return Load future.
     */
    public IgniteInternalFuture<?> loadAll(
        final Set<? extends K> keys,
        boolean replaceExisting
    ) {
        A.notNull(keys, "keys");

        if (!ctx.store().configured())
            return new GridFinishedFuture<>(ctx.kernalContext());

        if (replaceExisting) {
            if (ctx.store().isLocalStore()) {
                Collection<ClusterNode> nodes = ctx.grid().forCacheNodes(name()).nodes();

                if (nodes.isEmpty())
                    return new GridFinishedFuture<>(ctx.kernalContext());

                return ctx.closures().callAsyncNoFailover(BROADCAST,
                    new LoadKeysCallable<>(ctx.name(), keys, true),
                    nodes,
                    true);
            }
            else {
                return ctx.closures().callLocalSafe(new Callable<Void>() {
                    @Override public Void call() throws Exception {
                        localLoadAndUpdate(keys);

                        return null;
                    }
                });
            }
        }
        else {
            Collection<ClusterNode> nodes = ctx.grid().forCacheNodes(name()).nodes();

            if (nodes.isEmpty())
                return new GridFinishedFuture<>(ctx.kernalContext());

            return ctx.closures().callAsyncNoFailover(BROADCAST,
                new LoadKeysCallable<>(ctx.name(), keys, false),
                nodes,
                true);
        }
    }

    /**
     * @param keys Keys.
     * @throws IgniteCheckedException If failed.
     */
    private void localLoadAndUpdate(final Collection<? extends K> keys) throws IgniteCheckedException {
        try (final IgniteDataLoader<K, V> ldr = ctx.kernalContext().<K, V>dataLoad().dataLoader(ctx.namex(), false)) {
            ldr.skipStore(true);

            final Collection<Map.Entry<K, V>> col = new ArrayList<>(ldr.perNodeBufferSize());

            ctx.store().loadAllFromStore(null, keys, new CIX2<K, V>() {
                @Override public void applyx(K key, V val) throws IgniteCheckedException {
                    if (ctx.portableEnabled()) {
                        key = (K)ctx.marshalToPortable(key);
                        val = (V)ctx.marshalToPortable(val);
                    }

                    col.add(new GridMapEntry<>(key, val));

                    if (col.size() == ldr.perNodeBufferSize()) {
                        ldr.addData(col);

                        col.clear();
                    }
                }
            });

            if (!col.isEmpty())
                ldr.addData(col);
        }
    }

    /**
     * @param keys Keys to load.
     * @throws IgniteCheckedException If failed.
     */
    public void localLoad(Collection<? extends K> keys) throws IgniteCheckedException {
        final boolean replicate = ctx.isDrEnabled();
        final long topVer = ctx.affinity().affinityTopologyVersion();

        if (ctx.store().isLocalStore()) {
            IgniteDataLoaderImpl<K, V> ldr = ctx.kernalContext().<K, V>dataLoad().dataLoader(ctx.namex(), false);

            try {
                ldr.updater(new GridDrDataLoadCacheUpdater<K, V>());

                LocalStoreLoadClosure c = new LocalStoreLoadClosure(null, ldr, 0);

                ctx.store().localStoreLoadAll(null, keys, c);

                c.onDone();
            }
            finally {
                ldr.closeEx(false);
            }
        }
        else {
            // Version for all loaded entries.
            final GridCacheVersion ver0 = ctx.versions().nextForLoad();

            ctx.store().loadAllFromStore(null, keys, new CI2<K, V>() {
                @Override public void apply(K key, V val) {
                    loadEntry(key, val, ver0, null, topVer, replicate, 0);
                }
            });
        }
    }

    /**
     * @param p Predicate.
     * @param args Arguments.
     * @throws IgniteCheckedException If failed.
     */
    void globalLoadCache(@Nullable IgniteBiPredicate<K, V> p, @Nullable Object... args) throws IgniteCheckedException {
        globalLoadCacheAsync(p, args).get();
    }

    /**
     * @param p Predicate.
     * @param args Arguments.
     * @throws IgniteCheckedException If failed.
     * @return Load cache future.
     */
    IgniteInternalFuture<?> globalLoadCacheAsync(@Nullable IgniteBiPredicate<K, V> p, @Nullable Object... args)
        throws IgniteCheckedException {
        ClusterGroup nodes = ctx.kernalContext().grid().cluster().forCacheNodes(ctx.name());

        ctx.kernalContext().task().setThreadContext(TC_NO_FAILOVER, true);

        return ctx.kernalContext().closure().callAsync(BROADCAST,
            Arrays.asList(new LoadCacheClosure<>(ctx.name(), p, args)),
            nodes.nodes());
    }

    /** {@inheritDoc} */
    @Nullable @Override public Entry<K, V> randomEntry() {
        GridCacheMapEntry<K, V> e = map.randomEntry();

        return e == null || e.obsolete() ? null : e.wrap(true);
    }

    /** {@inheritDoc} */
    @Override public int size() {
        return map.publicSize();
    }

    /** {@inheritDoc} */
    @Override public int globalSize() throws IgniteCheckedException {
        return globalSize(false);
    }

    /** {@inheritDoc} */
    @Override public int nearSize() {
        return 0;
    }

    /** {@inheritDoc} */
    @Override public int primarySize() {
        return map.publicSize();
    }

    /** {@inheritDoc} */
    @Override public int globalPrimarySize() throws IgniteCheckedException {
        return globalSize(true);
    }

    /** {@inheritDoc} */
    @Override public String toString() {
        return S.toString(GridCacheAdapter.class, this, "name", name(), "size", size());
    }

    /** {@inheritDoc} */
    @Override public Iterator<Entry<K, V>> iterator() {
        return entrySet().iterator();
    }

    /**
     * @param delegate Cache proxy.
     * @return Distributed ignite cache iterator.
     */
    public Iterator<Cache.Entry<K, V>> igniteIterator(final IgniteCacheProxy<K, V> delegate) {
        CacheQueryFuture<Map.Entry<K, V>> fut = queries().createScanQuery(null)
            .keepAll(false)
            .execute();

        return ctx.itHolder().iterator(fut, new CacheIteratorConverter<Cache.Entry<K, V>, Map.Entry<K, V>>() {
            @Override protected Cache.Entry<K, V> convert(Map.Entry<K, V> e) {
                return new CacheEntryImpl<>(e.getKey(), e.getValue());
            }

            @Override protected void remove(Cache.Entry<K, V> item) {
                delegate.remove(item.getKey());
            }
        });
    }

    /** {@inheritDoc} */
    @Nullable @Override public V promote(K key) throws IgniteCheckedException {
        return promote(key, true);
    }

    /**
     * @param key Key.
     * @param deserializePortable Deserialize portable flag.
     * @return Value.
     * @throws IgniteCheckedException If failed.
     */
    @SuppressWarnings("IfMayBeConditional")
    @Nullable public V promote(K key, boolean deserializePortable) throws IgniteCheckedException {
        ctx.denyOnFlags(F.asList(READ, SKIP_SWAP));

        A.notNull(key, "key");

        if (keyCheck)
            validateCacheKey(key);

        GridCacheSwapEntry<V> unswapped = ctx.swap().readAndRemove(key);

        if (unswapped == null)
            return null;

        GridCacheEntryEx<K, V> entry = entryEx(key);

        try {
            if (!entry.initialValue(key, unswapped))
                return null;
        }
        catch (GridCacheEntryRemovedException ignored) {
            if (log.isDebugEnabled())
                log.debug("Entry has been concurrently removed.");

            return null;
        }

        V val = unswapped.value();

        if (ctx.portableEnabled())
            return (V)ctx.unwrapPortableIfNeeded(val, !deserializePortable);
        else
            return ctx.cloneOnFlag(val);
    }

    /** {@inheritDoc} */
    @Override public void promoteAll(@Nullable Collection<? extends K> keys) throws IgniteCheckedException {
        ctx.denyOnFlags(F.asList(READ, SKIP_SWAP));

        if (F.isEmpty(keys))
            return;

        if (keyCheck)
            validateCacheKeys(keys);

        Collection<K> unswap = new ArrayList<>(keys.size());

        for (K key : keys) {
            // Do not look up in swap for existing entries.
            GridCacheEntryEx<K, V> entry = peekEx(key);

            try {
                if (entry == null || entry.obsolete() || entry.isNewLocked())
                    unswap.add(key);
            }
            catch (GridCacheEntryRemovedException ignored) {
                // No-op.
            }
        }

        Collection<GridCacheBatchSwapEntry<K, V>> swapped = ctx.swap().readAndRemove(unswap);

        for (GridCacheBatchSwapEntry<K, V> swapEntry : swapped) {
            K key = swapEntry.key();

            GridCacheEntryEx<K, V> entry = entryEx(key);

            try {
                entry.initialValue(key, swapEntry);
            }
            catch (GridCacheEntryRemovedException ignored) {
                if (log.isDebugEnabled())
                    log.debug("Entry has been concurrently removed.");
            }
        }
    }

    /** {@inheritDoc} */
    @Override public Iterator<Map.Entry<K, V>> swapIterator() throws IgniteCheckedException {
        ctx.denyOnFlags(F.asList(SKIP_SWAP));

        return ctx.swap().lazySwapIterator();
    }

    /** {@inheritDoc} */
    @Override public Iterator<Map.Entry<K, V>> offHeapIterator() throws IgniteCheckedException {
        return ctx.swap().lazyOffHeapIterator();
    }

    /** {@inheritDoc} */
    @Override public long offHeapEntriesCount() {
        return ctx.swap().offHeapEntriesCount();
    }

    /** {@inheritDoc} */
    @Override public long offHeapAllocatedSize() {
        return ctx.swap().offHeapAllocatedSize();
    }

    /** {@inheritDoc} */
    @Override public long swapSize() throws IgniteCheckedException {
        return ctx.swap().swapSize();
    }

    /** {@inheritDoc} */
    @Override public long swapKeys() throws IgniteCheckedException {
        return ctx.swap().swapKeys();
    }

    /**
     * Asynchronously commits transaction after all previous asynchronous operations are completed.
     *
     * @param tx Transaction to commit.
     * @return Transaction commit future.
     */
    @SuppressWarnings("unchecked")
    public IgniteInternalFuture<IgniteInternalTx> commitTxAsync(final IgniteInternalTx tx) {
        FutureHolder holder = lastFut.get();

        holder.lock();

        try {
            IgniteInternalFuture fut = holder.future();

            if (fut != null && !fut.isDone()) {
                IgniteInternalFuture<IgniteInternalTx> f = new GridEmbeddedFuture<>(fut,
                    new C2<Object, Exception, IgniteInternalFuture<IgniteInternalTx>>() {
                        @Override public IgniteInternalFuture<IgniteInternalTx> apply(Object o, Exception e) {
                            return tx.commitAsync();
                        }
                    }, ctx.kernalContext());

                saveFuture(holder, f);

                return f;
            }

            IgniteInternalFuture<IgniteInternalTx> f = tx.commitAsync();

            saveFuture(holder, f);

            ctx.tm().txContextReset();

            return f;
        }
        finally {
            holder.unlock();
        }
    }

    /**
     * Awaits for previous async operation to be completed.
     */
    @SuppressWarnings("unchecked")
    public void awaitLastFut() {
        FutureHolder holder = lastFut.get();

        IgniteInternalFuture fut = holder.future();

        if (fut != null && !fut.isDone()) {
            try {
                // Ignore any exception from previous async operation as it should be handled by user.
                fut.get();
            }
            catch (IgniteCheckedException ignored) {
                // No-op.
            }
        }
    }

    /**
     * Gets cache global size (with or without backups).
     *
     * @param primaryOnly {@code True} if only primary sizes should be included.
     * @return Global size.
     * @throws IgniteCheckedException If internal task execution failed.
     */
    private int globalSize(boolean primaryOnly) throws IgniteCheckedException {
        try {
            // Send job to remote nodes only.
            Collection<ClusterNode> nodes = ctx.grid().forCacheNodes(name()).forRemotes().nodes();

            IgniteInternalFuture<Collection<Integer>> fut = null;

            if (!nodes.isEmpty()) {
                ctx.kernalContext().task().setThreadContext(TC_TIMEOUT, gridCfg.getNetworkTimeout());

                fut = ctx.closures().broadcastNoFailover(new GlobalSizeCallable(name(), primaryOnly), null, nodes);
            }

            // Get local value.
            int globalSize = primaryOnly ? primarySize() : size();

            if (fut != null) {
                for (Integer i : fut.get())
                    globalSize += i;
            }

            return globalSize;
        }
        catch (ClusterGroupEmptyCheckedException ignore) {
            if (log.isDebugEnabled())
                log.debug("All remote nodes left while cache clearLocally [cacheName=" + name() + "]");

            return primaryOnly ? primarySize() : size();
        }
        catch (ComputeTaskTimeoutCheckedException e) {
            U.warn(log, "Timed out waiting for remote nodes to finish cache clear (consider increasing " +
                "'networkTimeout' configuration property) [cacheName=" + name() + "]");

            throw e;
        }
    }

    /**
     * @param op Cache operation.
     * @param <T> Return type.
     * @return Operation result.
     * @throws IgniteCheckedException If operation failed.
     */
    @SuppressWarnings({"TypeMayBeWeakened", "ErrorNotRethrown", "AssignmentToCatchBlockParameter"})
    @Nullable private <T> T syncOp(SyncOp<T> op) throws IgniteCheckedException {
        checkJta();

        awaitLastFut();

        IgniteTxLocalAdapter<K, V> tx = ctx.tm().threadLocalTx();

        if (tx == null || tx.implicit()) {
            TransactionsConfiguration tCfg = ctx.gridConfig().getTransactionsConfiguration();

            tx = ctx.tm().newTx(
                true,
                op.single(),
                ctx.system(),
                PESSIMISTIC,
                READ_COMMITTED,
                tCfg.getDefaultTxTimeout(),
                ctx.hasFlag(INVALIDATE),
                !ctx.hasFlag(SKIP_STORE),
                0,
                /** group lock keys */null,
                /** partition lock */false
            );

            if (ctx.hasFlag(SYNC_COMMIT))
                tx.syncCommit(true);

            assert tx != null;

            try {
                T t = op.op(tx);

                assert tx.done() : "Transaction is not done: " + tx;

                return t;
            }
            catch (IgniteInterruptedCheckedException | IgniteTxHeuristicCheckedException | IgniteTxRollbackCheckedException e) {
                throw e;
            }
            catch (IgniteCheckedException e) {
                try {
                    tx.rollback();

                    e = new IgniteTxRollbackCheckedException("Transaction has been rolled back: " +
                        tx.xid(), e);
                }
                catch (IgniteCheckedException | AssertionError | RuntimeException e1) {
                    U.error(log, "Failed to rollback transaction (cache may contain stale locks): " + tx, e1);

                    U.addLastCause(e, e1, log);
                }

                throw e;
            }
            finally {
                ctx.tm().txContextReset();

                if (ctx.isNear())
                    ctx.near().dht().context().tm().txContextReset();
            }
        }
        else
            return op.op(tx);
    }

    /**
     * @param op Cache operation.
     * @param <T> Return type.
     * @return Future.
     */
    @SuppressWarnings("unchecked")
    private <T> IgniteInternalFuture<T> asyncOp(final AsyncOp<T> op) {
        try {
            checkJta();
        }
        catch (IgniteCheckedException e) {
            return new GridFinishedFuture<>(ctx.kernalContext(), e);
        }

        if (log.isDebugEnabled())
            log.debug("Performing async op: " + op);

        IgniteTxLocalAdapter<K, V> tx = ctx.tm().threadLocalTx();

        if (tx == null || tx.implicit()) {
            tx = ctx.tm().newTx(
                true,
                op.single(),
                ctx.system(),
                PESSIMISTIC,
                READ_COMMITTED,
                ctx.kernalContext().config().getTransactionsConfiguration().getDefaultTxTimeout(),
                ctx.hasFlag(INVALIDATE),
                !ctx.hasFlag(SKIP_STORE),
                0,
                null,
                false);

            if (ctx.hasFlag(SYNC_COMMIT))
                tx.syncCommit(true);
        }

        return asyncOp(tx, op);
    }

    /**
     * @param tx Transaction.
     * @param op Cache operation.
     * @param <T> Return type.
     * @return Future.
     */
    @SuppressWarnings("unchecked")
    protected <T> IgniteInternalFuture<T> asyncOp(IgniteTxLocalAdapter<K, V> tx, final AsyncOp<T> op) {
        IgniteInternalFuture<T> fail = asyncOpAcquire();

        if (fail != null)
            return fail;

        FutureHolder holder = lastFut.get();

        holder.lock();

        try {
            IgniteInternalFuture fut = holder.future();

            if (fut != null && !fut.isDone()) {
                final IgniteTxLocalAdapter<K, V> tx0 = tx;

                IgniteInternalFuture<T> f = new GridEmbeddedFuture<>(fut,
                    new C2<T, Exception, IgniteInternalFuture<T>>() {
                        @Override public IgniteInternalFuture<T> apply(T t, Exception e) {
                            return op.op(tx0);
                        }
                    }, ctx.kernalContext());

                saveFuture(holder, f);

                return f;
            }

            IgniteInternalFuture<T> f = op.op(tx);

            saveFuture(holder, f);

            if (tx.implicit())
                ctx.tm().txContextReset();

            return f;
        }
        finally {
            holder.unlock();
        }
    }

    /**
     * Saves future in thread local holder and adds listener
     * that will clear holder when future is finished.
     *
     * @param holder Future holder.
     * @param fut Future to save.
     */
    protected void saveFuture(final FutureHolder holder, IgniteInternalFuture<?> fut) {
        assert holder != null;
        assert fut != null;
        assert holder.holdsLock();

        holder.future(fut);

        if (fut.isDone()) {
            holder.future(null);

            asyncOpRelease();
        }
        else {
            fut.listenAsync(new CI1<IgniteInternalFuture<?>>() {
                @Override public void apply(IgniteInternalFuture<?> f) {
                    asyncOpRelease();

                    if (!holder.tryLock())
                        return;

                    try {
                        if (holder.future() == f)
                            holder.future(null);
                    }
                    finally {
                        holder.unlock();
                    }
                }
            });
        }
    }

    /**
     * Tries to acquire asynchronous operations permit, if limited.
     *
     * @return Failed future if waiting was interrupted.
     */
    @Nullable protected <T> IgniteInternalFuture<T> asyncOpAcquire() {
        try {
            if (asyncOpsSem != null)
                asyncOpsSem.acquire();

            return null;
        }
        catch (InterruptedException e) {
            Thread.currentThread().interrupt();

            return new GridFinishedFutureEx<>(new IgniteInterruptedCheckedException("Failed to wait for asynchronous " +
                "operation permit (thread got interrupted).", e));
        }
    }

    /**
     * Releases asynchronous operations permit, if limited.
     */
    protected void asyncOpRelease() {
        if (asyncOpsSem != null)
            asyncOpsSem.release();
    }

    /** {@inheritDoc} */
    @Override public void writeExternal(ObjectOutput out) throws IOException {
        U.writeString(out, ctx.gridName());
        U.writeString(out, ctx.namex());
    }

    /** {@inheritDoc} */
    @SuppressWarnings({"MismatchedQueryAndUpdateOfCollection"})
    @Override public void readExternal(ObjectInput in) throws IOException, ClassNotFoundException {
        IgniteBiTuple<String, String> t = stash.get();

        t.set1(U.readString(in));
        t.set2(U.readString(in));
    }

    /**
     * Reconstructs object on unmarshalling.
     *
     * @return Reconstructed object.
     * @throws ObjectStreamException Thrown in case of unmarshalling error.
     */
    protected Object readResolve() throws ObjectStreamException {
        try {
            IgniteBiTuple<String, String> t = stash.get();

            return IgnitionEx.gridx(t.get1()).cachex(t.get2());
        }
        catch (IllegalStateException e) {
            throw U.withCause(new InvalidObjectException(e.getMessage()), e);
        }
        finally {
            stash.remove();
        }
    }

    /** {@inheritDoc} */
    @Override public IgniteInternalFuture<?> forceRepartition() {
        ctx.preloader().forcePreload();

        return ctx.preloader().syncFuture();
    }

    /** {@inheritDoc} */
    @Override public boolean isGgfsDataCache() {
        return ggfsDataCache;
    }

    /** {@inheritDoc} */
    @Override public long ggfsDataSpaceUsed() {
        assert ggfsDataCache;

        return ggfsDataCacheSize.longValue();
    }

    /** {@inheritDoc} */
    @Override public long ggfsDataSpaceMax() {
        return ggfsDataSpaceMax;
    }

    /** {@inheritDoc} */
    @Override public boolean isMongoDataCache() {
        return mongoDataCache;
    }

    /** {@inheritDoc} */
    @Override public boolean isMongoMetaCache() {
        return mongoMetaCache;
    }

    /**
     * Callback invoked when data is added to GGFS cache.
     *
     * @param delta Size delta.
     */
    public void onGgfsDataSizeChanged(long delta) {
        assert ggfsDataCache;

        ggfsDataCacheSize.add(delta);
    }

    /**
     * @param keys Keys.
     * @param filter Filters to evaluate.
     */
<<<<<<< HEAD
    public void clearAll0(Collection<? extends K> keys,
        @Nullable IgnitePredicate<Entry<K, V>>... filter) {
=======
    public void clearLocally0(Collection<? extends K> keys,
        @Nullable IgnitePredicate<CacheEntry<K, V>>... filter) {
>>>>>>> bb8b07dc
        ctx.denyOnFlag(READ);
        ctx.checkSecurity(GridSecurityPermission.CACHE_REMOVE);

        if (F.isEmpty(keys))
            return;

        if (keyCheck)
            validateCacheKeys(keys);

        GridCacheVersion obsoleteVer = ctx.versions().next();

        for (K k : keys)
            clearLocally(obsoleteVer, k, filter);
    }

    /**
     * @param key Key.
     * @param filter Filters to evaluate.
     * @return {@code True} if cleared.
     */
<<<<<<< HEAD
    public boolean clear0(K key, @Nullable IgnitePredicate<Entry<K, V>>... filter) {
=======
    public boolean clearLocally0(K key, @Nullable IgnitePredicate<CacheEntry<K, V>>... filter) {
>>>>>>> bb8b07dc
        A.notNull(key, "key");

        if (keyCheck)
            validateCacheKey(key);

        ctx.denyOnFlag(READ);
        ctx.checkSecurity(GridSecurityPermission.CACHE_REMOVE);

        return clearLocally(ctx.versions().next(), key, filter);
    }

    /**
     * @param key Key.
     * @param filter Filters to evaluate.
     * @return {@code True} if compacted.
     * @throws IgniteCheckedException If failed.
     */
    public boolean compact(K key, @Nullable IgnitePredicate<Entry<K, V>>... filter)
        throws IgniteCheckedException {
        ctx.denyOnFlag(READ);

        A.notNull(key, "key");

        if (keyCheck)
            validateCacheKey(key);

        GridCacheEntryEx<K, V> entry = peekEx(key);

        try {
            if (entry != null && entry.compact(filter)) {
                removeIfObsolete(key);

                return true;
            }
        }
        catch (GridCacheEntryRemovedException ignored) {
            if (log().isDebugEnabled())
                log().debug("Got removed entry in invalidate(...): " + key);
        }

        return false;
    }

    /**
     * @param key Key.
     * @param filter Filters to evaluate.
     * @return {@code True} if evicted.
     */
    public boolean evict(K key, @Nullable IgnitePredicate<Entry<K, V>>... filter) {
        A.notNull(key, "key");

        if (keyCheck)
            validateCacheKey(key);

        ctx.denyOnFlag(READ);

        return evictx(key, ctx.versions().next(), filter);
    }

    /**
     * @param keys Keys.
     * @param filter Filters to evaluate.
     */
    public void evictAll(Collection<? extends K> keys,
        @Nullable IgnitePredicate<Entry<K, V>>... filter) {
        A.notNull(keys, "keys");

        ctx.denyOnFlag(READ);

        if (F.isEmpty(keys))
            return;

        if (keyCheck)
            validateCacheKey(keys);

        GridCacheVersion obsoleteVer = ctx.versions().next();

        if (!ctx.evicts().evictSyncOrNearSync() && F.isEmptyOrNulls(filter) && ctx.isSwapOrOffheapEnabled()) {
            try {
                ctx.evicts().batchEvict(keys, obsoleteVer);
            }
            catch (IgniteCheckedException e) {
                U.error(log, "Failed to perform batch evict for keys: " + keys, e);
            }
        }
        else {
            for (K k : keys)
                evictx(k, obsoleteVer, filter);
        }
    }

    /**
     * @param key Key.
     * @param filter Filters to evaluate.
     * @return {@code True} if contains key.
     */
    public boolean containsKey(K key, @Nullable IgnitePredicate<Entry<K, V>> filter) {
        A.notNull(key, "key");

        if (keyCheck)
            validateCacheKey(key);

        if (ctx.portableEnabled()) {
            try {
                key = (K)ctx.marshalToPortable(key);
            }
            catch (PortableException e) {
                throw new IgniteException(e);
            }
        }

        GridCacheEntryEx<K, V> e = peekEx(key);

        try {
            return e != null && e.peek(SMART, filter) != null;
        }
        catch (GridCacheEntryRemovedException ignore) {
            if (log.isDebugEnabled())
                log.debug("Got removed entry during peek (will ignore): " + e);

            return false;
        }
    }

    /**
     * @param keys Keys.
     * @param filter Filter to evaluate.
     * @return {@code True} if contains all keys.
     */
    public boolean containsAllKeys(@Nullable Collection<? extends K> keys,
        @Nullable IgnitePredicate<Entry<K, V>> filter) {
        if (F.isEmpty(keys))
            return true;

        if (keyCheck)
            validateCacheKeys(keys);

        for (K k : keys)
            if (!containsKey(k, filter))
                return false;

        return true;
    }

    /**
     * @param keys Keys.
     * @param filter Filter to evaluate.
     * @return {@code True} if cache contains any of given keys.
     */
    public boolean containsAnyKeys(@Nullable Collection<? extends K> keys,
        @Nullable IgnitePredicate<Entry<K, V>> filter) {
        if (F.isEmpty(keys))
            return true;

        if (keyCheck)
            validateCacheKeys(keys);

        for (K k : keys) {
            if (containsKey(k, filter))
                return true;
        }

        return false;
    }

    /**
     * @param val Value.
     * @param filter Filter to evaluate.
     * @return {@code True} if contains value.
     */
    public boolean containsValue(V val, @Nullable IgnitePredicate<Entry<K, V>> filter) {
        A.notNull(val, "val");

        validateCacheValue(val);

        return values(filter).contains(val);
    }

    /**
     * @param vals Values.
     * @param filter Filter to evaluate.
     * @return {@code True} if contains all given values.
     */
    public boolean containsAllValues(@Nullable Collection<? extends V> vals,
        @Nullable IgnitePredicate<Entry<K, V>> filter) {
        if (F.isEmpty(vals))
            return true;

        validateCacheValues(vals);

        return values(filter).containsAll(vals);
    }

    /**
     * @param vals Values.
     * @param filter Filter to evaluate.
     * @return {@code True} if contains any of given values.
     */
    public boolean containsAnyValues(@Nullable Collection<? extends V> vals,
        @Nullable IgnitePredicate<Entry<K, V>> filter) {
        if (F.isEmpty(vals))
            return true;

        validateCacheValues(vals);

        return !values(F.and(filter, F.<K, V>cacheContainsPeek(vals))).isEmpty();
    }

    /**
     * @param key Key.
     * @param filter Filter to evaluate.
     * @return Peeked value.
     */
    public V peek(K key, @Nullable IgnitePredicate<Entry<K, V>> filter) {
        try {
            GridTuple<V> peek = peek0(false, key, SMART, filter);

            return peek != null ? peek.get() : null;
        }
        catch (GridCacheFilterFailedException e) {
            e.printStackTrace();

            assert false; // Should never happen.

            return null;
        }
    }

    /**
     * @param filter Filters to evaluate.
     * @return Entry set.
     */
    public Set<Entry<K, V>> entrySet(@Nullable IgnitePredicate<Entry<K, V>>... filter) {
        return map.entries(filter);
    }

    /**
     * @param keys Keys.
     * @param keyFilter Key filter.
     * @param filter Entry filter.
     * @return Entry set.
     */
    public Set<Entry<K, V>> entrySet(@Nullable Collection<? extends K> keys,
        @Nullable IgnitePredicate<K> keyFilter, @Nullable IgnitePredicate<Entry<K, V>>... filter) {
        if (F.isEmpty(keys))
            return emptySet();

        if (keyCheck)
            validateCacheKeys(keys);

        return new GridCacheEntrySet<>(ctx, F.viewReadOnly(keys, CU.cacheKey2Entry(ctx), keyFilter), filter);
    }

    /**
     * @param filter Filters to evaluate.
     * @return Primary entry set.
     */
    public Set<Entry<K, V>> primaryEntrySet(
        @Nullable IgnitePredicate<Entry<K, V>>... filter) {
        return map.entries(F.and(filter, F.<K, V>cachePrimary()));
    }

    /**
     * @param filter Filters to evaluate.
     * @return Key set.
     */
    public Set<K> keySet(@Nullable IgnitePredicate<Entry<K, V>>... filter) {
        return map.keySet(filter);
    }

    /**
     * @param filter Primary key set.
     * @return Primary key set.
     */
    public Set<K> primaryKeySet(@Nullable IgnitePredicate<Entry<K, V>>... filter) {
        return map.keySet(F.and(filter, F.<K, V>cachePrimary()));
    }

    /**
     * @param filter Filters to evaluate.
     * @return Primary values.
     */
    public Collection<V> primaryValues(@Nullable IgnitePredicate<Entry<K, V>>... filter) {
        return map.values(F.and(filter, F.<K, V>cachePrimary()));
    }

    /**
     * @param keys Keys.
     * @param filter Filters to evaluate.
     * @throws IgniteCheckedException If failed.
     */
    public void compactAll(@Nullable Iterable<K> keys,
        @Nullable IgnitePredicate<Entry<K, V>>... filter) throws IgniteCheckedException {
        ctx.denyOnFlag(READ);

        if (keys != null) {
            for (K key : keys)
                compact(key, filter);
        }
    }

    /**
     * @param key Key.
     * @param filter Filter to evaluate.
     * @return Cached value.
     * @throws IgniteCheckedException If failed.
     */
    @Nullable public V get(K key, boolean deserializePortable, @Nullable IgnitePredicate<Entry<K, V>> filter)
        throws IgniteCheckedException {
        return getAllAsync(F.asList(key), deserializePortable, filter).get().get(key);
    }

    /**
     * @param key Key.
     * @param filter Filter to evaluate.
     * @return Read operation future.
     */
    public final IgniteInternalFuture<V> getAsync(final K key, boolean deserializePortable,
        @Nullable IgnitePredicate<Entry<K, V>> filter) {
        ctx.denyOnFlag(LOCAL);

        try {
            checkJta();
        }
        catch (IgniteCheckedException e) {
            return new GridFinishedFuture<>(ctx.kernalContext(), e);
        }

        return getAllAsync(Collections.singletonList(key), deserializePortable, filter).chain(new CX1<IgniteInternalFuture<Map<K, V>>, V>() {
            @Override
            public V applyx(IgniteInternalFuture<Map<K, V>> e) throws IgniteCheckedException {
                return e.get().get(key);
            }
        });
    }

    /**
     * @param keys Keys.
     * @param filter Filter to evaluate.
     * @return Map of cached values.
     * @throws IgniteCheckedException If read failed.
     */
    public Map<K, V> getAll(Collection<? extends K> keys, boolean deserializePortable,
        IgnitePredicate<Entry<K, V>> filter) throws IgniteCheckedException {
        ctx.denyOnFlag(LOCAL);

        checkJta();

        return getAllAsync(keys, deserializePortable, filter).get();
    }

    /**
     * @param key Key.
     * @param filter Filter to evaluate.
     * @return Reloaded value.
     * @throws IgniteCheckedException If failed.
     */
    @Nullable public V reload(K key, @Nullable IgnitePredicate<Entry<K, V>>... filter)
        throws IgniteCheckedException {
        ctx.denyOnFlags(F.asList(LOCAL, READ));

        A.notNull(key, "key");

        if (keyCheck)
            validateCacheKey(key);

        long topVer = ctx.affinity().affinityTopologyVersion();

        if (ctx.portableEnabled())
            key = (K)ctx.marshalToPortable(key);

        while (true) {
            try {
                // Do not reload near entries, they will be reloaded in DHT cache.
                if (ctx.isNear() && ctx.affinity().localNode(key, topVer))
                    return null;

                return ctx.cloneOnFlag(entryEx(key).innerReload(filter));
            }
            catch (GridCacheEntryRemovedException ignored) {
                if (log.isDebugEnabled())
                    log.debug("Attempted to reload a removed entry for key (will retry): " + key);
            }
        }
    }

    /**
     * @param keys Keys.
     * @param filter Filter to evaluate.
     * @throws IgniteCheckedException If failed.
     */
    public void reloadAll(@Nullable Collection<? extends K> keys,
        @Nullable IgnitePredicate<Entry<K, V>>... filter) throws IgniteCheckedException {
        reloadAll(keys, false, filter);
    }

    /**
     * @param keys Keys.
     * @param filter Filter to evaluate.
     * @return Reload future.
     */
    public IgniteInternalFuture<?> reloadAllAsync(@Nullable Collection<? extends K> keys,
        @Nullable IgnitePredicate<Entry<K, V>>... filter) {
        UUID subjId = ctx.subjectIdPerCall(null);

        String taskName = ctx.kernalContext().job().currentTaskName();

        return reloadAllAsync(keys, false, subjId, taskName, filter);
    }

    /**
     * @param key Key.
     * @param filter Filter to evaluate.
     * @return Reload future.
     */
    public IgniteInternalFuture<V> reloadAsync(final K key,
        @Nullable final IgnitePredicate<Entry<K, V>>... filter) {
        ctx.denyOnFlags(F.asList(LOCAL, READ));

        return ctx.closures().callLocalSafe(ctx.projectSafe(new Callable<V>() {
            @Nullable @Override public V call() throws IgniteCheckedException {
                return reload(key, filter);
            }
        }), true);
    }

    /**
     * @param filter Filter to evaluate.
     * @throws IgniteCheckedException If reload failed.
     */
    public final void reloadAll(@Nullable IgnitePredicate<Entry<K, V>>... filter) throws IgniteCheckedException {
        ctx.denyOnFlag(READ);

        Set<K> keys = keySet();

        // Don't reload empty cache.
        if (!keys.isEmpty())
            reloadAll(keys, filter);
    }

    /**
     * @param filter Filter to evaluate.
     * @return Reload future.
     */
    public IgniteInternalFuture<?> reloadAllAsync(@Nullable final IgnitePredicate<Entry<K, V>> filter) {
        ctx.denyOnFlag(READ);

        return ctx.closures().callLocalSafe(ctx.projectSafe(new GPC() {
            @Nullable @Override public Object call() throws IgniteCheckedException {
                reloadAll(filter);

                return null;
            }
        }), true);
    }

    /**
     * @param keys Keys.
     * @param deserializePortable Deserialize portable flag.
     * @param filter Filter to evaluate.
     * @return Read future.
     */
    public IgniteInternalFuture<Map<K, V>> getAllAsync(@Nullable Collection<? extends K> keys,
        boolean deserializePortable,
        @Nullable IgnitePredicate<Entry<K, V>> filter) {
        String taskName = ctx.kernalContext().job().currentTaskName();

        if (ctx.portableEnabled() && !F.isEmpty(keys)) {
            keys = F.viewReadOnly(keys, new C1<K, K>() {
                @Override public K apply(K k) {
                    return (K)ctx.marshalToPortable(k);
                }
            });
        }

        return getAllAsync(keys,
            !ctx.config().isReadFromBackup(),
            /*skip tx*/false,
            null,
            null,
            taskName,
            deserializePortable,
            filter);
    }

    /**
     * @param entry Entry.
     * @param ver Version.
     */
    public abstract void onDeferredDelete(GridCacheEntryEx<K, V> entry, GridCacheVersion ver);

    /**
     * Validates that given cache value implements {@link Externalizable}.
     *
     * @param val Cache value.
     */
    private void validateCacheValue(Object val) {
        if (valCheck) {
            CU.validateCacheValue(log, val);

            valCheck = false;
        }
    }

    /**
     * Validates that given cache values implement {@link Externalizable}.
     *
     * @param vals Cache values.
     */
    private void validateCacheValues(Iterable<?> vals) {
        if (valCheck) {
            for (Object val : vals) {
                if (val == null)
                    continue;

                CU.validateCacheValue(log, val);
            }

            valCheck = false;
        }
    }

    /**
     * Validates that given cache key has overridden equals and hashCode methods and
     * implements {@link Externalizable}.
     *
     * @param key Cache key.
     * @throws IllegalArgumentException If validation fails.
     */
    protected void validateCacheKey(Object key) {
        if (keyCheck) {
            CU.validateCacheKey(log, key);

            keyCheck = false;
        }
    }

    /**
     * Validates that given cache keys have overridden equals and hashCode methods and
     * implement {@link Externalizable}.
     *
     * @param keys Cache keys.
     * @throws IgniteException If validation fails.
     */
    protected void validateCacheKeys(Iterable<?> keys) {
        if (keys == null)
            return;

        if (keyCheck) {
            for (Object key : keys) {
                if (key == null || key instanceof GridCacheInternal)
                    continue;

                CU.validateCacheKey(log, key);

                keyCheck = false;
            }
        }
    }

    /**
     * @param plc Explicitly specified expiry policy for cache operation.
     * @return Expiry policy wrapper.
     */
    @Nullable public GetExpiryPolicy accessExpiryPolicy(@Nullable ExpiryPolicy plc) {
        if (plc == null)
            plc = ctx.expiry();

        return GetExpiryPolicy.forPolicy(plc);
    }

    /**
     * Cache operation.
     */
    private abstract class SyncOp<T> {
        /** Flag to indicate only-one-key operation. */
        private final boolean single;

        /**
         * @param single Flag to indicate only-one-key operation.
         */
        SyncOp(boolean single) {
            this.single = single;
        }

        /**
         * @return Flag to indicate only-one-key operation.
         */
        final boolean single() {
            return single;
        }

        /**
         * @param tx Transaction.
         * @return Operation return value.
         * @throws IgniteCheckedException If failed.
         */
        @Nullable public abstract T op(IgniteTxLocalAdapter<K, V> tx) throws IgniteCheckedException;
    }

    /**
     * Cache operation.
     */
    private abstract class SyncInOp extends SyncOp<Object> {
        /**
         * @param single Flag to indicate only-one-key operation.
         */
        SyncInOp(boolean single) {
            super(single);
        }

        /** {@inheritDoc} */
        @Nullable @Override public final Object op(IgniteTxLocalAdapter<K, V> tx) throws IgniteCheckedException {
            inOp(tx);

            return null;
        }

        /**
         * @param tx Transaction.
         * @throws IgniteCheckedException If failed.
         */
        public abstract void inOp(IgniteTxLocalAdapter<K, V> tx) throws IgniteCheckedException;
    }

    /**
     * Cache operation.
     */
    protected abstract class AsyncOp<T> {
        /** Flag to indicate only-one-key operation. */
        private final boolean single;

        /** Keys. */
        private final Collection<? extends K> keys;

        /**
         * @param key Key.
         */
        protected AsyncOp(K key) {
            keys = Arrays.asList(key);

            single = true;
        }

        /**
         * @param keys Keys involved.
         */
        protected AsyncOp(Collection<? extends K> keys) {
            this.keys = keys;

            single = keys.size() == 1;
        }

        /**
         * @return Flag to indicate only-one-key operation.
         */
        final boolean single() {
            return single;
        }

        /**
         * @return Keys.
         */
        Collection<? extends K> keys() {
            return keys;
        }

        /**
         * @param tx Transaction.
         * @return Operation return value.
         */
        public abstract IgniteInternalFuture<T> op(IgniteTxLocalAdapter<K, V> tx);
    }

    /**
     * Cache operation.
     */
    private abstract class AsyncInOp extends AsyncOp<Object> {
        /**
         * @param key Key.
         */
        protected AsyncInOp(K key) {
            super(key);
        }

        /**
         * @param keys Keys involved.
         */
        protected AsyncInOp(Collection<? extends K> keys) {
            super(keys);
        }

        /** {@inheritDoc} */
        @SuppressWarnings({"unchecked"})
        @Override public final IgniteInternalFuture<Object> op(IgniteTxLocalAdapter<K, V> tx) {
            return (IgniteInternalFuture<Object>)inOp(tx);
        }

        /**
         * @param tx Transaction.
         * @return Operation return value.
         */
        public abstract IgniteInternalFuture<?> inOp(IgniteTxLocalAdapter<K, V> tx);
    }

    /**
     * Internal callable which performs {@link org.apache.ignite.cache.CacheProjection#clearLocally()}
     * operation on a cache with the given name.
     */
    @GridInternal
    private static class GlobalClearAllCallable implements Callable<Object>, Externalizable {
        /** */
        private static final long serialVersionUID = 0L;

        /** Cache name. */
        private String cacheName;

        /** Injected grid instance. */
        @IgniteInstanceResource
        private Ignite ignite;

        /**
         * Empty constructor for serialization.
         */
        public GlobalClearAllCallable() {
            // No-op.
        }

        /**
         * @param cacheName Cache name.
         */
        private GlobalClearAllCallable(String cacheName) {
            this.cacheName = cacheName;
        }

        /** {@inheritDoc} */
        @Override public Object call() throws Exception {
            ((IgniteEx)ignite).cachex(cacheName).clearLocally();

            return null;
        }

        /** {@inheritDoc} */
        @Override public void writeExternal(ObjectOutput out) throws IOException {
            U.writeString(out, cacheName);
        }

        /** {@inheritDoc} */
        @Override public void readExternal(ObjectInput in) throws IOException, ClassNotFoundException {
            cacheName = U.readString(in);
        }
    }

    /**
     * Internal callable which performs {@link org.apache.ignite.cache.CacheProjection#size()} or {@link org.apache.ignite.cache.CacheProjection#primarySize()}
     * operation on a cache with the given name.
     */
    @GridInternal
    private static class GlobalSizeCallable implements IgniteClosure<Object, Integer>, Externalizable {
        /** */
        private static final long serialVersionUID = 0L;

        /** Cache name. */
        private String cacheName;

        /** Primary only flag. */
        private boolean primaryOnly;

        /** Injected grid instance. */
        @IgniteInstanceResource
        private Ignite ignite;

        /**
         * Empty constructor for serialization.
         */
        public GlobalSizeCallable() {
            // No-op.
        }

        /**
         * @param cacheName Cache name.
         * @param primaryOnly Primary only flag.
         */
        private GlobalSizeCallable(String cacheName, boolean primaryOnly) {
            this.cacheName = cacheName;
            this.primaryOnly = primaryOnly;
        }

        /** {@inheritDoc} */
        @Override public Integer apply(Object o) {
            GridCache<Object, Object> cache = ((IgniteEx)ignite).cachex(cacheName);

            return primaryOnly ? cache.primarySize() : cache.size();
        }

        /** {@inheritDoc} */
        @Override public void writeExternal(ObjectOutput out) throws IOException {
            U.writeString(out, cacheName);
            out.writeBoolean(primaryOnly);
        }

        /** {@inheritDoc} */
        @Override public void readExternal(ObjectInput in) throws IOException, ClassNotFoundException {
            cacheName = U.readString(in);
            primaryOnly = in.readBoolean();
        }
    }

    /**
     * Holder for last async operation future.
     */
    protected static class FutureHolder {
        /** Lock. */
        private final ReentrantLock lock = new ReentrantLock();

        /** Future. */
        private IgniteInternalFuture fut;

        /**
         * Tries to acquire lock.
         *
         * @return Whether lock was actually acquired.
         */
        public boolean tryLock() {
            return lock.tryLock();
        }

        /**
         * Acquires lock.
         */
        @SuppressWarnings("LockAcquiredButNotSafelyReleased")
        public void lock() {
            lock.lock();
        }

        /**
         * Releases lock.
         */
        public void unlock() {
            lock.unlock();
        }

        /**
         * @return Whether lock is held by current thread.
         */
        public boolean holdsLock() {
            return lock.isHeldByCurrentThread();
        }

        /**
         * Gets future.
         *
         * @return Future.
         */
        public IgniteInternalFuture future() {
            return fut;
        }

        /**
         * Sets future.
         *
         * @param fut Future.
         */
        public void future(@Nullable IgniteInternalFuture fut) {
            this.fut = fut;
        }
    }

    /**
     *
     */
    protected static class GetExpiryPolicy implements IgniteCacheExpiryPolicy {
        /** */
        private final long accessTtl;

        /** */
        private Map<Object, IgniteBiTuple<byte[], GridCacheVersion>> entries;

        /** */
        private Map<UUID, Collection<IgniteBiTuple<byte[], GridCacheVersion>>> rdrsMap;

        /**
         * @param expiryPlc Expiry policy.
         * @return Access expire policy.
         */
        public static GetExpiryPolicy forPolicy(@Nullable ExpiryPolicy expiryPlc) {
            if (expiryPlc == null)
                return null;

            Duration duration = expiryPlc.getExpiryForAccess();

            if (duration == null)
                return null;

            return new GetExpiryPolicy(CU.toTtl(duration));
        }

        /**
         * @param accessTtl TTL for access.
         */
        public GetExpiryPolicy(long accessTtl) {
            assert accessTtl >= 0 : accessTtl;

            this.accessTtl = accessTtl;
        }

        /** {@inheritDoc} */
        @Override public long forAccess() {
            return accessTtl;
        }

        /** {@inheritDoc} */
        @Override public long forCreate() {
            return -1L;
        }

        /** {@inheritDoc} */
        @Override public long forUpdate() {
            return -1L;
        }

        /** {@inheritDoc} */
        @Override public synchronized void reset() {
            if (entries != null)
                entries.clear();

            if (rdrsMap != null)
                rdrsMap.clear();
        }

        /**
         * @param key Entry key.
         * @param keyBytes Entry key bytes.
         * @param ver Entry version.
         */
        @SuppressWarnings("unchecked")
        @Override public synchronized void ttlUpdated(Object key,
            byte[] keyBytes,
            GridCacheVersion ver,
            @Nullable Collection<UUID> rdrs) {
            if (entries == null)
                entries = new HashMap<>();

            IgniteBiTuple<byte[], GridCacheVersion> t = new IgniteBiTuple<>(keyBytes, ver);

            entries.put(key, t);

            if (rdrs != null && !rdrs.isEmpty()) {
                if (rdrsMap == null)
                    rdrsMap = new HashMap<>();

                for (UUID nodeId : rdrs) {
                    Collection<IgniteBiTuple<byte[], GridCacheVersion>> col = rdrsMap.get(nodeId);

                    if (col == null)
                        rdrsMap.put(nodeId, col = new ArrayList<>());

                    col.add(t);
                }
            }
        }

        /**
         * @return TTL update request.
         */
        @Nullable @Override public synchronized Map<Object, IgniteBiTuple<byte[], GridCacheVersion>> entries() {
            return entries;
        }

        /** {@inheritDoc} */
        @Nullable @Override public synchronized Map<UUID, Collection<IgniteBiTuple<byte[], GridCacheVersion>>> readers() {
            return rdrsMap;
        }

        /** {@inheritDoc} */
        @Override public String toString() {
            return S.toString(GetExpiryPolicy.class, this);
        }
    }

    /**
     *
     */
    static class LoadKeysCallable<K, V> implements IgniteCallable<Void>, Externalizable{
        /** */
        private static final long serialVersionUID = 0L;

        /** Cache name. */
        private String cacheName;

        /** Injected grid instance. */
        @IgniteInstanceResource
        private Ignite ignite;

        /** Keys to load. */
        private Collection<? extends K> keys;

        /** Update flag. */
        private boolean update;

        /**
         * Required by {@link Externalizable}.
         */
        public LoadKeysCallable() {
            // No-op.
        }

        /**
         * @param cacheName Cache name.
         * @param keys Keys.
         * @param update If {@code true} calls {@link #localLoadAndUpdate(Collection)}
         *        otherwise {@link #localLoad(Collection)}.
         */
        LoadKeysCallable(String cacheName, Collection<? extends K> keys, boolean update) {
            this.cacheName = cacheName;
            this.keys = keys;
            this.update = update;
        }

        /** {@inheritDoc} */
        @Override public Void call() throws Exception {
            GridCacheAdapter<K, V> cache = ((IgniteKernal)ignite).context().cache().internalCache(cacheName);

            assert cache != null : cacheName;

            cache.context().gate().enter();

            try {
                if (update)
                    cache.localLoadAndUpdate(keys);
                else
                    cache.localLoad(keys);
            }
            finally {
                cache.context().gate().leave();
            }

            return null;
        }

        /** {@inheritDoc} */
        @Override public void writeExternal(ObjectOutput out) throws IOException {
            U.writeString(out, cacheName);

            U.writeCollection(out, keys);

            out.writeBoolean(update);
        }

        /** {@inheritDoc} */
        @Override public void readExternal(ObjectInput in) throws IOException, ClassNotFoundException {
            cacheName = U.readString(in);

            keys = U.readCollection(in);

            update = in.readBoolean();
        }
    }

    /**
     *
     */
    private class LocalStoreLoadClosure extends CIX3<K, V, GridCacheVersion> {
        /** */
        final IgniteBiPredicate<K, V> p;

        /** */
        final Collection<Map.Entry<K, V>> col;

        /** */
        final IgniteDataLoaderImpl<K, V> ldr;

        /** */
        final long ttl;

        /**
         * @param p Key/value predicate.
         * @param ldr Loader.
         * @param ttl TTL.
         */
        private LocalStoreLoadClosure(@Nullable IgniteBiPredicate<K, V> p, IgniteDataLoaderImpl<K, V> ldr, long ttl) {
            this.p = p;
            this.ldr = ldr;
            this.ttl = ttl;

            col = new ArrayList<>(ldr.perNodeBufferSize());
        }

        /** {@inheritDoc} */
        @Override public void applyx(K key, V val, GridCacheVersion ver) throws IgniteCheckedException {
            assert ver != null;

            if (p != null && !p.apply(key, val))
                return;

            if (ctx.portableEnabled()) {
                key = (K)ctx.marshalToPortable(key);
                val = (V)ctx.marshalToPortable(val);
            }

            GridCacheRawVersionedEntry<K,V> e = new GridCacheRawVersionedEntry<>(key, null, val, null, ttl, 0, ver);

            e.marshal(ctx.marshaller());

            col.add(e);

            if (col.size() == ldr.perNodeBufferSize()) {
                ldr.addData(col);

                col.clear();
            }
        }

        /**
         * Adds remaining data to loader.
         */
        void onDone() {
            if (!col.isEmpty())
                ldr.addData(col);
        }
    }

    /**
     *
     */
    private static class LoadCacheClosure<K, V> implements Callable<Void>, Externalizable {
        /** */
        private static final long serialVersionUID = 0L;

        /** */
        private String cacheName;

        /** */
        private IgniteBiPredicate<K, V> p;

        /** */
        private Object[] args;

        /** */
        @IgniteInstanceResource
        private Ignite ignite;

        /**
         * Required by {@link Externalizable}.
         */
        public LoadCacheClosure() {
            // No-op.
        }

        /**
         * @param cacheName Cache name.
         * @param p Predicate.
         * @param args Arguments.
         */
        private LoadCacheClosure(String cacheName, IgniteBiPredicate<K, V> p, Object[] args) {
            this.cacheName = cacheName;
            this.p = p;
            this.args = args;
        }

        /** {@inheritDoc} */
        @Override public Void call() throws Exception {
            IgniteCache<K, V> cache = ignite.jcache(cacheName);

            assert cache != null : cacheName;

            cache.localLoadCache(p, args);

            return null;
        }

        /** {@inheritDoc} */
        @Override public void writeExternal(ObjectOutput out) throws IOException {
            out.writeObject(p);

            out.writeObject(args);
        }

        /** {@inheritDoc} */
        @SuppressWarnings("unchecked")
        @Override public void readExternal(ObjectInput in) throws IOException, ClassNotFoundException {
            p = (IgniteBiPredicate<K, V>)in.readObject();

            args = (Object[])in.readObject();
        }

        /** {@inheritDoc} */
        @Override public String toString() {
            return S.toString(LoadCacheClosure.class, this);
        }
    }

    /**
     *
     */
    protected static abstract class UpdateTimeStatClosure<T> implements CI1<IgniteInternalFuture<T>> {
        /** */
        protected final CacheMetricsImpl metrics;

        /** */
        protected final long start;

        /**
         * @param metrics Metrics.
         * @param start   Start time.
         */
        public UpdateTimeStatClosure(CacheMetricsImpl metrics, long start) {
            this.metrics = metrics;
            this.start = start;
        }

        /** {@inheritDoc} */
        @Override public void apply(IgniteInternalFuture<T> fut) {
            try {
                if (!fut.isCancelled()) {
                    fut.get();

                    updateTimeStat();
                }
            }
            catch (IgniteCheckedException ignore) {
                //No-op.
            }
        }

        /**
         * Updates statistics.
         */
        abstract protected void updateTimeStat();
    }

    /**
     *
     */
    protected static class UpdateGetTimeStatClosure<T> extends UpdateTimeStatClosure<T> {
        /**
         * @param metrics Metrics.
         * @param start   Start time.
         */
        public UpdateGetTimeStatClosure(CacheMetricsImpl metrics, long start) {
            super(metrics, start);
        }

        /** {@inheritDoc} */
        @Override protected void updateTimeStat() {
            metrics.addGetTimeNanos(System.nanoTime() - start);
        }
    }

    /**
     *
     */
    protected static class UpdateRemoveTimeStatClosure<T> extends UpdateTimeStatClosure<T> {
        /**
         * @param metrics Metrics.
         * @param start   Start time.
         */
        public UpdateRemoveTimeStatClosure(CacheMetricsImpl metrics, long start) {
            super(metrics, start);
        }

        /** {@inheritDoc} */
        @Override protected void updateTimeStat() {
            metrics.addRemoveTimeNanos(System.nanoTime() - start);
        }
    }

    /**
     *
     */
    protected static class UpdatePutTimeStatClosure<T> extends UpdateTimeStatClosure {
        /**
         * @param metrics Metrics.
         * @param start   Start time.
         */
        public UpdatePutTimeStatClosure(CacheMetricsImpl metrics, long start) {
            super(metrics, start);
        }

        /** {@inheritDoc} */
        @Override protected void updateTimeStat() {
            metrics.addPutTimeNanos(System.nanoTime() - start);
        }
    }

    /**
     *
     */
    protected static class UpdatePutAndGetTimeStatClosure<T> extends UpdateTimeStatClosure {
        /**
         * @param metrics Metrics.
         * @param start   Start time.
         */
        public UpdatePutAndGetTimeStatClosure(CacheMetricsImpl metrics, long start) {
            super(metrics, start);
        }

        /** {@inheritDoc} */
        @Override protected void updateTimeStat() {
            metrics.addPutAndGetTimeNanos(System.nanoTime() - start);
        }
    }
}<|MERGE_RESOLUTION|>--- conflicted
+++ resolved
@@ -1481,13 +1481,8 @@
      * @param filter Optional filter.
      * @return {@code True} if cleared.
      */
-<<<<<<< HEAD
-    private boolean clear(GridCacheVersion obsoleteVer, K key,
+    private boolean clearLocally(GridCacheVersion obsoleteVer, K key,
         @Nullable IgnitePredicate<Entry<K, V>>[] filter) {
-=======
-    private boolean clearLocally(GridCacheVersion obsoleteVer, K key,
-        @Nullable IgnitePredicate<CacheEntry<K, V>>[] filter) {
->>>>>>> bb8b07dc
         try {
             if (ctx.portableEnabled())
                 key = (K)ctx.marshalToPortable(key);
@@ -3604,31 +3599,7 @@
     }
 
     /** {@inheritDoc} */
-<<<<<<< HEAD
-    @Override public void removeAll(IgnitePredicate<Entry<K, V>>... filter) throws IgniteCheckedException {
-        ctx.denyOnLocalRead();
-
-        if (F.isEmptyOrNulls(filter))
-            filter = ctx.trueArray();
-
-        final IgnitePredicate<Entry<K, V>>[] p = filter;
-
-        syncOp(new SyncInOp(false) {
-            @Override public void inOp(IgniteTxLocalAdapter<K, V> tx) throws IgniteCheckedException {
-                tx.removeAllAsync(ctx, keySet(p), null, false, null).get();
-            }
-
-            @Override public String toString() {
-                return "removeAll [filter=" + Arrays.toString(p) + ']';
-            }
-        });
-    }
-
-    /** {@inheritDoc} */
     @Override public IgniteInternalFuture<?> removeAllAsync(final IgnitePredicate<Entry<K, V>>... filter) {
-=======
-    @Override public IgniteInternalFuture<?> removeAllAsync(final IgnitePredicate<CacheEntry<K, V>>... filter) {
->>>>>>> bb8b07dc
         ctx.denyOnLocalRead();
 
         final Set<? extends K> keys = keySet(filter);
@@ -4680,13 +4651,8 @@
      * @param keys Keys.
      * @param filter Filters to evaluate.
      */
-<<<<<<< HEAD
-    public void clearAll0(Collection<? extends K> keys,
+    public void clearLocally0(Collection<? extends K> keys,
         @Nullable IgnitePredicate<Entry<K, V>>... filter) {
-=======
-    public void clearLocally0(Collection<? extends K> keys,
-        @Nullable IgnitePredicate<CacheEntry<K, V>>... filter) {
->>>>>>> bb8b07dc
         ctx.denyOnFlag(READ);
         ctx.checkSecurity(GridSecurityPermission.CACHE_REMOVE);
 
@@ -4707,11 +4673,7 @@
      * @param filter Filters to evaluate.
      * @return {@code True} if cleared.
      */
-<<<<<<< HEAD
-    public boolean clear0(K key, @Nullable IgnitePredicate<Entry<K, V>>... filter) {
-=======
-    public boolean clearLocally0(K key, @Nullable IgnitePredicate<CacheEntry<K, V>>... filter) {
->>>>>>> bb8b07dc
+    public boolean clearLocally0(K key, @Nullable IgnitePredicate<Entry<K, V>>... filter) {
         A.notNull(key, "key");
 
         if (keyCheck)
