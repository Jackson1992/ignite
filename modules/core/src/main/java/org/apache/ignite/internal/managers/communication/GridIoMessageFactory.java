/*
 * Licensed to the Apache Software Foundation (ASF) under one or more
 * contributor license agreements.  See the NOTICE file distributed with
 * this work for additional information regarding copyright ownership.
 * The ASF licenses this file to You under the Apache License, Version 2.0
 * (the "License"); you may not use this file except in compliance with
 * the License.  You may obtain a copy of the License at
 *
 *      http://www.apache.org/licenses/LICENSE-2.0
 *
 * Unless required by applicable law or agreed to in writing, software
 * distributed under the License is distributed on an "AS IS" BASIS,
 * WITHOUT WARRANTIES OR CONDITIONS OF ANY KIND, either express or implied.
 * See the License for the specific language governing permissions and
 * limitations under the License.
 */

package org.apache.ignite.internal.managers.communication;

import org.apache.ignite.*;
import org.apache.ignite.internal.*;
import org.apache.ignite.internal.managers.checkpoint.*;
import org.apache.ignite.internal.managers.deployment.*;
import org.apache.ignite.internal.managers.eventstorage.*;
import org.apache.ignite.internal.processors.cache.*;
import org.apache.ignite.internal.processors.cache.distributed.*;
import org.apache.ignite.internal.processors.cache.distributed.dht.*;
import org.apache.ignite.internal.processors.cache.distributed.dht.atomic.*;
import org.apache.ignite.internal.processors.cache.distributed.dht.preloader.*;
import org.apache.ignite.internal.processors.cache.distributed.near.*;
import org.apache.ignite.internal.processors.cache.query.*;
import org.apache.ignite.internal.processors.cache.query.continuous.*;
import org.apache.ignite.internal.processors.cache.transactions.*;
import org.apache.ignite.internal.processors.cache.version.*;
import org.apache.ignite.internal.processors.clock.*;
import org.apache.ignite.internal.processors.continuous.*;
import org.apache.ignite.internal.processors.dataload.*;
import org.apache.ignite.internal.processors.igfs.*;
import org.apache.ignite.internal.processors.rest.handlers.task.*;
import org.apache.ignite.internal.processors.streamer.*;
import org.apache.ignite.internal.util.*;
import org.apache.ignite.lang.*;
import org.apache.ignite.plugin.extensions.communication.*;
import org.apache.ignite.spi.collision.jobstealing.*;
import org.apache.ignite.spi.communication.tcp.*;
import org.jdk8.backport.*;

import java.util.*;

/**
 * Message factory implementation.
 */
public class GridIoMessageFactory implements MessageFactory {
    /** Custom messages registry. Used for test purposes. */
    private static final Map<Byte, IgniteOutClosure<Message>> CUSTOM = new ConcurrentHashMap8<>();

    /** Extensions. */
    private final MessageFactory[] ext;

    /**
     * @param ext Extensions.
     */
    public GridIoMessageFactory(MessageFactory[] ext) {
        this.ext = ext;
    }

    /** {@inheritDoc} */
    @Override public Message create(byte type) {
        Message msg = null;

        switch (type) {
            case TcpCommunicationSpi.NODE_ID_MSG_TYPE:
                msg = new TcpCommunicationSpi.NodeIdMessage();

                break;

            case TcpCommunicationSpi.RECOVERY_LAST_ID_MSG_TYPE:
                msg = new TcpCommunicationSpi.RecoveryLastReceivedMessage();

                break;

            case TcpCommunicationSpi.HANDSHAKE_MSG_TYPE:
                msg = new TcpCommunicationSpi.HandshakeMessage();

                break;

            case 0:
                msg = new GridJobCancelRequest();

                break;

            case 1:
                msg = new GridJobExecuteRequest();

                break;

            case 2:
                msg = new GridJobExecuteResponse();

                break;

            case 3:
                msg = new GridJobSiblingsRequest();

                break;

            case 4:
                msg = new GridJobSiblingsResponse();

                break;

            case 5:
                msg = new GridTaskCancelRequest();

                break;

            case 6:
                msg = new GridTaskSessionRequest();

                break;

            case 7:
                msg = new GridCheckpointRequest();

                break;

            case 8:
                msg = new GridIoMessage();

                break;

            case 9:
                msg = new GridIoUserMessage();

                break;

            case 10:
                msg = new GridDeploymentInfoBean();

                break;

            case 11:
                msg = new GridDeploymentRequest();

                break;

            case 12:
                msg = new GridDeploymentResponse();

                break;

            case 13:
                msg = new GridEventStorageMessage();

                break;

            case 14:
                msg = new GridCacheEvictionRequest();

                break;

            case 15:
                msg = new GridCacheEvictionResponse();

                break;

            case 16:
                msg = new GridCacheOptimisticCheckPreparedTxRequest();

                break;

            case 17:
                msg = new GridCacheOptimisticCheckPreparedTxResponse();

                break;

            case 20:
                msg = new GridCacheTtlUpdateRequest();

                break;

            case 21:
                msg = new GridDistributedLockRequest();

                break;

            case 22:
                msg = new GridDistributedLockResponse();

                break;

            case 23:
                msg = new GridDistributedTxFinishRequest();

                break;

            case 24:
                msg = new GridDistributedTxFinishResponse();

                break;

            case 25:
                msg = new GridDistributedTxPrepareRequest();

                break;

            case 26:
                msg = new GridDistributedTxPrepareResponse();

                break;

            case 27:
                msg = new GridDistributedUnlockRequest();

                break;

            case 28:
                msg = new GridDhtAffinityAssignmentRequest();

                break;

            case 29:
                msg = new GridDhtAffinityAssignmentResponse();

                break;

            case 30:
                msg = new GridDhtLockRequest();

                break;

            case 31:
                msg = new GridDhtLockResponse();

                break;

            case 32:
                msg = new GridDhtTxFinishRequest();

                break;

            case 33:
                msg = new GridDhtTxFinishResponse();

                break;

            case 34:
                msg = new GridDhtTxPrepareRequest();

                break;

            case 35:
                msg = new GridDhtTxPrepareResponse();

                break;

            case 36:
                msg = new GridDhtUnlockRequest();

                break;

            case 37:
                msg = new GridDhtAtomicDeferredUpdateResponse();

                break;

            case 38:
                msg = new GridDhtAtomicUpdateRequest();

                break;

            case 39:
                msg = new GridDhtAtomicUpdateResponse();

                break;

            case 40:
                msg = new GridNearAtomicUpdateRequest();

                break;

            case 41:
                msg = new GridNearAtomicUpdateResponse();

                break;

            case 42:
                msg = new GridDhtForceKeysRequest();

                break;

            case 43:
                msg = new GridDhtForceKeysResponse();

                break;

            case 44:
                msg = new GridDhtPartitionDemandMessage();

                break;

            case 45:
                msg = new GridDhtPartitionSupplyMessage();

                break;

            case 46:
                msg = new GridDhtPartitionsFullMessage();

                break;

            case 47:
                msg = new GridDhtPartitionsSingleMessage();

                break;

            case 48:
                msg = new GridDhtPartitionsSingleRequest();

                break;

            case 49:
                msg = new GridNearGetRequest();

                break;

            case 50:
                msg = new GridNearGetResponse();

                break;

            case 51:
                msg = new GridNearLockRequest();

                break;

            case 52:
                msg = new GridNearLockResponse();

                break;

            case 53:
                msg = new GridNearTxFinishRequest();

                break;

            case 54:
                msg = new GridNearTxFinishResponse();

                break;

            case 55:
                msg = new GridNearTxPrepareRequest();

                break;

            case 56:
                msg = new GridNearTxPrepareResponse();

                break;

            case 57:
                msg = new GridNearUnlockRequest();

                break;

            case 58:
                msg = new GridCacheQueryRequest();

                break;

            case 59:
                msg = new GridCacheQueryResponse();

                break;

            case 60:
                msg = new GridClockDeltaSnapshotMessage();

                break;

            case 61:
                msg = new GridContinuousMessage();

                break;

            case 62:
                msg = new GridDataLoadRequest();

                break;

            case 63:
                msg = new GridDataLoadResponse();

                break;

            case 64:
                msg = new IgfsAckMessage();

                break;

            case 65:
                msg = new IgfsBlockKey();

                break;

            case 66:
                msg = new IgfsBlocksMessage();

                break;

            case 67:
                msg = new IgfsDeleteMessage();

                break;

            case 68:
                msg = new IgfsFileAffinityRange();

                break;

            case 69:
                msg = new IgfsFragmentizerRequest();

                break;

            case 70:
                msg = new IgfsFragmentizerResponse();

                break;

            case 71:
                msg = new IgfsSyncMessage();

                break;

            case 76:
                msg = new GridTaskResultRequest();

                break;

            case 77:
                msg = new GridTaskResultResponse();

                break;

            case 79:
                msg = new GridStreamerCancelRequest();

                break;

            case 80:
                msg = new GridStreamerExecutionRequest();

                break;

            case 81:
                msg = new GridStreamerResponse();

                break;

            case 82:
                msg = new JobStealingRequest();

                break;

            case 83:
                msg = new GridClockDeltaVersion();

                break;

            case 84:
                msg = new GridByteArrayList();

                break;

            case 85:
                msg = new GridLongList();

                break;

            case 86:
                msg = new GridCacheVersion();

                break;

            case 87:
                msg = new GridDhtPartitionExchangeId();

                break;

            case 88:
                msg = new GridCacheValueBytes();

                break;

            case 89:
                msg = new CacheObjectImpl();

                break;

            case 90:
                msg = new KeyCacheObjectImpl();

                break;

            case 91:
                msg = new GridCacheEntryInfo();

                break;

            case 92:
                msg = new CacheEntryInfoCollection();

                break;

            case 93:
                msg = new CacheInvokeDirectResult();

                break;

            case 94:
                msg = new IgniteTxKey();

                break;

            case 95:
                msg = new IgniteDataLoaderEntry();

                break;

            case 96:
                msg = new CacheContinuousQueryEntry();

                break;

            case 97:
                msg = new CacheEvictionEntry();

                break;

<<<<<<< HEAD
=======
            case 98:
                msg = new CacheEntryPredicateContainsValue();

                break;

            case 99:
                msg = new CacheEntrySerializablePredicate();

                break;

>>>>>>> bf2b5ac2
            default:
                if (ext != null) {
                    for (MessageFactory factory : ext) {
                        msg = factory.create(type);

                        if (msg != null)
                            break;
                    }
                }

                if (msg == null) {
                    IgniteOutClosure<Message> c = CUSTOM.get(type);

                    if (c != null)
                        msg = c.apply();
                }
        }

        if (msg == null)
            throw new IgniteException("Invalid message type: " + type);

        return msg;
    }

    /**
     * Registers factory for custom message. Used for test purposes.
     *
     * @param type Message type.
     * @param c Message producer.
     */
    public static void registerCustom(byte type, IgniteOutClosure<Message> c) {
        assert c != null;

        CUSTOM.put(type, c);
    }
}<|MERGE_RESOLUTION|>--- conflicted
+++ resolved
@@ -539,8 +539,6 @@
 
                 break;
 
-<<<<<<< HEAD
-=======
             case 98:
                 msg = new CacheEntryPredicateContainsValue();
 
@@ -551,7 +549,6 @@
 
                 break;
 
->>>>>>> bf2b5ac2
             default:
                 if (ext != null) {
                     for (MessageFactory factory : ext) {
