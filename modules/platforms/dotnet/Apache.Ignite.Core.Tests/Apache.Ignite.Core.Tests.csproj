--- conflicted
+++ resolved
@@ -59,12 +59,8 @@
     <Compile Include="Binary\BinaryCompactFooterInteropTest.cs" />
     <Compile Include="Binary\BinarySelfTestFullFooter.cs" />
     <Compile Include="Binary\BinaryStringTest.cs" />
-<<<<<<< HEAD
-    <Compile Include="Cache\CacheAffinityFieldTest.cs" />
-=======
     <Compile Include="Cache\Affinity\AffinityFieldTest.cs" />
     <Compile Include="Cache\Affinity\AffinityFunctionTest.cs" />
->>>>>>> 8ec6db5e
     <Compile Include="Cache\CacheConfigurationTest.cs" />
     <Compile Include="Cache\CacheDynamicStartTest.cs" />
     <Compile Include="Cache\CacheNearTest.cs" />
