--- conflicted
+++ resolved
@@ -17,11 +17,6 @@
 
 package org.gridgain.grid.util.lang;
 
-<<<<<<< HEAD
-import org.apache.ignite.*;
-import org.gridgain.grid.*;
-=======
->>>>>>> 8795b0fd
 import org.gridgain.grid.util.typedef.*;
 import org.gridgain.grid.util.typedef.internal.*;
 import org.gridgain.grid.util.*;
@@ -32,20 +27,12 @@
 import java.util.concurrent.*;
 
 /**
-<<<<<<< HEAD
- * Convenient adapter for {@link IgniteMetadataAware}.
-=======
  * Convenient adapter for working with metadata.
->>>>>>> 8795b0fd
  * <h2 class="header">Thread Safety</h2>
  * This class provides necessary synchronization for thread-safe access.
  */
 @SuppressWarnings( {"SynchronizeOnNonFinalField"})
-<<<<<<< HEAD
-public class GridMetadataAwareAdapter implements IgniteMetadataAware {
-=======
 public class GridMetadataAwareAdapter {
->>>>>>> 8795b0fd
     /** */
     private static final long serialVersionUID = 0L;
 
@@ -92,17 +79,12 @@
             return false;
     }
 
-<<<<<<< HEAD
-    /** {@inheritDoc} */
-    @Override public void copyMeta(IgniteMetadataAware from) {
-=======
     /**
      * Copies all metadata from another instance.
      *
      * @param from Metadata aware instance to copy metadata from.
      */
     public void copyMeta(GridMetadataAwareAdapter from) {
->>>>>>> 8795b0fd
         A.notNull(from, "from");
 
         synchronized (mux) {
